#ifndef MTUTILS_HPP
#define MTUTILS_HPP

#include <atomic>       // for std::atomic_flag and memory orders
#include <mutex>        // for std::lock_guard
#include <functional>   // for std::function
#include <utility>      // for std::forward
<<<<<<< HEAD
#include <vector>
#include <algorithm>
#include <cmath>
=======
#include <algorithm>
>>>>>>> 09f4831f

namespace Slic3r {

/// Handy little spin mutex for the cached meshes.
/// Implements the "Lockable" concept
class SpinMutex {
    std::atomic_flag m_flg;
    static const /*constexpr*/ auto MO_ACQ = std::memory_order_acquire;
    static const /*constexpr*/ auto MO_REL = std::memory_order_release;
public:
    inline SpinMutex() { m_flg.clear(MO_REL); }
    inline void lock() { while(m_flg.test_and_set(MO_ACQ)); }
    inline bool try_lock() { return !m_flg.test_and_set(MO_ACQ); }
    inline void unlock() { m_flg.clear(MO_REL); }
};

/// A wrapper class around arbitrary object that needs thread safe caching.
template<class T> class CachedObject {
public:
    // Method type which refreshes the object when it has been invalidated
    using Setter = std::function<void(T&)>;
private:
    T m_obj;            // the object itself
    bool m_valid;       // invalidation flag
    SpinMutex m_lck;    // to make the caching thread safe

    // the setter will be called just before the object's const value is about
    // to be retrieved.
    std::function<void(T&)> m_setter;
public:

    // Forwarded constructor
    template<class...Args> inline CachedObject(Setter fn, Args&&...args):
        m_obj(std::forward<Args>(args)...), m_valid(false), m_setter(fn) {}

    // invalidate the value of the object. The object will be refreshed at the
    // next retrieval (Setter will be called). The data that is used in
    // the setter function should be guarded as well during modification so the
    // modification has to take place in fn.
    inline void invalidate(std::function<void()> fn) {
        std::lock_guard<SpinMutex> lck(m_lck); fn(); m_valid = false;
    }

    // Get the const object properly updated.
    inline const T& get() {
        std::lock_guard<SpinMutex> lck(m_lck);
        if(!m_valid) { m_setter(m_obj); m_valid = true; }
        return m_obj;
    }
};

/// An std compatible random access iterator which uses indices to the source
/// vector thus resistant to invalidation caused by relocations. It also "knows"
/// its container. No comparison is neccesary to the container "end()" iterator.
/// The template can be instantiated with a different value type than that of
/// the container's but the types must be compatible. E.g. a base class of the
/// contained objects is compatible.
///
/// For a constant iterator, one can instantiate this template with a value
/// type preceded with 'const'.
template<class Vector,  // The container type, must be random access...
         class Value = typename Vector::value_type // The value type
         >
class IndexBasedIterator {
    static const size_t NONE = size_t(-1);

    std::reference_wrapper<Vector> m_index_ref;
    size_t m_idx = NONE;
public:

    using value_type = Value;
    using pointer = Value *;
    using reference = Value &;
    using difference_type = long;
    using iterator_category = std::random_access_iterator_tag;

    inline explicit
    IndexBasedIterator(Vector& index, size_t idx):
        m_index_ref(index), m_idx(idx) {}

    // Post increment
    inline IndexBasedIterator operator++(int) {
        IndexBasedIterator cpy(*this); ++m_idx; return cpy;
    }

    inline IndexBasedIterator operator--(int) {
        IndexBasedIterator cpy(*this); --m_idx; return cpy;
    }

    inline IndexBasedIterator& operator++() {
        ++m_idx; return *this;
    }

    inline IndexBasedIterator& operator--() {
        --m_idx; return *this;
    }

    inline IndexBasedIterator& operator+=(difference_type l) {
        m_idx += size_t(l); return *this;
    }

    inline IndexBasedIterator operator+(difference_type l) {
        auto cpy = *this; cpy += l; return cpy;
    }

    inline IndexBasedIterator& operator-=(difference_type l) {
        m_idx -= size_t(l); return *this;
    }

    inline IndexBasedIterator operator-(difference_type l) {
        auto cpy = *this; cpy -= l; return cpy;
    }

    operator difference_type() { return difference_type(m_idx); }

    /// Tesing the end of the container... this is not possible with std
    /// iterators.
    inline bool is_end() const { return m_idx >= m_index_ref.get().size();}

    inline Value & operator*() const {
        assert(m_idx < m_index_ref.get().size());
        return m_index_ref.get().operator[](m_idx);
    }

    inline Value * operator->() const {
        assert(m_idx < m_index_ref.get().size());
        return &m_index_ref.get().operator[](m_idx);
    }

    /// If both iterators point past the container, they are equal...
    inline bool operator ==(const IndexBasedIterator& other) {
        size_t e = m_index_ref.get().size();
        return m_idx == other.m_idx || (m_idx >= e && other.m_idx >= e);
    }

    inline bool operator !=(const IndexBasedIterator& other) {
        return !(*this == other);
    }

    inline bool operator <=(const IndexBasedIterator& other) {
        return (m_idx < other.m_idx) || (*this == other);
    }

    inline bool operator <(const IndexBasedIterator& other) {
        return m_idx < other.m_idx && (*this != other);
    }

    inline bool operator >=(const IndexBasedIterator& other) {
        return m_idx > other.m_idx || *this == other;
    }

    inline bool operator >(const IndexBasedIterator& other) {
        return m_idx > other.m_idx && *this != other;
    }
};

/// A very simple range concept implementation with iterator-like objects.
template<class It> class Range {
    It from, to;
public:

    // The class is ready for range based for loops.
    It begin() const { return from; }
    It end() const { return to; }

    // The iterator type can be obtained this way.
    using Type = It;

    Range() = default;
    Range(It &&b, It &&e):
        from(std::forward<It>(b)), to(std::forward<It>(e)) {}

    // Some useful container-like methods...
    inline size_t size() const { return end() - begin(); }
    inline bool empty() const { return size() == 0; }
};

<<<<<<< HEAD
template<class T>
struct remove_cvref
{
    using type =
        typename std::remove_cv<typename std::remove_reference<T>::type>::type;
};

template<class T>
using remove_cvref_t = typename remove_cvref<T>::type;

template<template<class> class C, class T>
class Container: public C<remove_cvref_t<T>> {
public:
    explicit Container(size_t count, T&& initval):
        C<remove_cvref_t<T>>(count, initval) {}
};

template<class T> using DefaultContainer = std::vector<T>;

/// Exactly like Matlab https://www.mathworks.com/help/matlab/ref/linspace.html
template<class T, class I, template<class> class C = DefaultContainer>
inline C<remove_cvref_t<T>> linspace(const T &start, const T &stop, const I &n)
{
    Container<C, T> vals(n, T());
    T stride = (stop - start) / n;
    
    size_t i = 0;
    std::generate(vals.begin(), vals.end(), [&i, start, stride] {
        return start + i++ * stride; 
    });
    
    return vals;
}

/// A set of equidistant values starting from 'start' (inclusive), ending
/// in the closest multiple of 'stride' less than or equal to 'end' and
/// leaving 'stride' space between each value. 
/// Very similar to Matlab [start:stride:end] notation.
template<class T, template<class> class C = DefaultContainer>
inline C<remove_cvref_t<T>> grid(const T &start, const T &stop, const T &stride)
{
    Container<C, T> vals(size_t(std::ceil((stop - start) / stride)), T());
    
    int i = 0;
    std::generate(vals.begin(), vals.end(), [&i, start, stride] {
        return start + i++ * stride; 
    });
     
    return vals;
=======
template<class C> bool all_of(const C &container) {
    return std::all_of(container.begin(),
                       container.end(),
                       [](const typename C::value_type &v) {
                           return static_cast<bool>(v);
                       });
>>>>>>> 09f4831f
}

}

#endif // MTUTILS_HPP<|MERGE_RESOLUTION|>--- conflicted
+++ resolved
@@ -5,13 +5,9 @@
 #include <mutex>        // for std::lock_guard
 #include <functional>   // for std::function
 #include <utility>      // for std::forward
-<<<<<<< HEAD
 #include <vector>
 #include <algorithm>
 #include <cmath>
-=======
-#include <algorithm>
->>>>>>> 09f4831f
 
 namespace Slic3r {
 
@@ -189,7 +185,14 @@
     inline bool empty() const { return size() == 0; }
 };
 
-<<<<<<< HEAD
+template<class C> bool all_of(const C &container) {
+    return std::all_of(container.begin(),
+                       container.end(),
+                       [](const typename C::value_type &v) {
+                           return static_cast<bool>(v);
+                       });
+}
+
 template<class T>
 struct remove_cvref
 {
@@ -239,14 +242,6 @@
     });
      
     return vals;
-=======
-template<class C> bool all_of(const C &container) {
-    return std::all_of(container.begin(),
-                       container.end(),
-                       [](const typename C::value_type &v) {
-                           return static_cast<bool>(v);
-                       });
->>>>>>> 09f4831f
 }
 
 }
