#include "PrintConfig.hpp"
#include "I18N.hpp"

#include <set>
#include <boost/algorithm/string/replace.hpp>
#include <boost/algorithm/string/case_conv.hpp>
#include <boost/format.hpp>
#include <boost/lexical_cast.hpp>
#include <boost/thread.hpp>

#include <float.h>

namespace Slic3r {

//! macro used to mark string used at localization,
//! return same string
#define L(s) (s)
#define _(s) Slic3r::I18N::translate(s)

#define CATEGORY_NAME_LAYERS L("Layers and perimeters")
#define CATEGORY_NAME_INFILL L("Infill")
#define CATEGORY_NAME_SKIRT L("Skirt and brim")
#define CATEGORY_NAME_SUPPORT_MAT L("Support material")
#define CATEGORY_NAME_SPEED L("Speed")
#define CATEGORY_NAME_EXTRUDERS L("Extruders")
#define CATEGORY_NAME_ADVANCED L("Advanced")
#define CATEGORY_NAME_OUTPUT L("Output options")
#define CATEGORY_NAME_NOTES L("Notes")
#define CATEGORY_NAME_DEPENDENCIES L("Dependencies")
#define CATEGORY_NAME_FILAMENT L("Filament")
#define CATEGORY_NAME_COOLING L("Cooling")
#define CATEGORY_NAME_FILAMENT_OVERRIDES L("Filament Overrides")
#define CATEGORY_NAME_CUSTOM_GCODE L("Custom G-code")
#define CATEGORY_NAME_GENERAL L("General")
#define CATEGORY_NAME_MACHINE_LIMITES L("Machine limits")
#define CATEGORY_NAME_EXTRUDER_N L("Extruder #")
//SLA
#define CATEGORY_NAME_SUPPORTS L("Supports")
#define CATEGORY_NAME_PAD L("Pad")
#define CATEGORY_NAME_MATERIAL L("Material")

static void assign_printer_technology_to_unknown(t_optiondef_map &options, PrinterTechnology printer_technology)
{
    for (std::pair<const t_config_option_key, ConfigOptionDef> &kvp : options)
        if (kvp.second.printer_technology == ptUnknown)
            kvp.second.printer_technology = printer_technology;
}

PrintConfigDef::PrintConfigDef()
{
    this->init_common_params();
    assign_printer_technology_to_unknown(this->options, ptAny);
    this->init_fff_params();
    this->init_extruder_option_keys();
    assign_printer_technology_to_unknown(this->options, ptFFF);
    this->init_sla_params();
    assign_printer_technology_to_unknown(this->options, ptSLA);
}

void PrintConfigDef::init_common_params()
{
    ConfigOptionDef* def;

	def = this->add("single_instance", coBool);
	def->label = L("Single Instance");
	def->mode = comAdvanced;
	def->set_default_value(new ConfigOptionBool(false));

    def = this->add("printer_technology", coEnum);
    def->label = L("Printer technology");
    def->tooltip = L("Printer technology");
    def->enum_keys_map = &ConfigOptionEnum<PrinterTechnology>::get_enum_values();
    def->enum_values.push_back("FFF");
    def->enum_values.push_back("SLA");
    def->set_default_value(new ConfigOptionEnum<PrinterTechnology>(ptFFF));

    def = this->add("bed_shape", coPoints);
    def->label = L("Bed shape");
	def->category = CATEGORY_NAME_GENERAL;
	def->mode = comAdvanced;
    def->set_default_value(new ConfigOptionPoints{ Vec2d(0, 0), Vec2d(200, 0), Vec2d(200, 200), Vec2d(0, 200) });

    def = this->add("bed_custom_texture", coString);
    def->label = L("Bed custom texture");
	def->category = CATEGORY_NAME_GENERAL;
	def->mode = comAdvanced;
    def->set_default_value(new ConfigOptionString(""));

    def = this->add("bed_custom_model", coString);
    def->label = L("Bed custom model");
	def->category = CATEGORY_NAME_GENERAL;
	def->mode = comAdvanced;
    def->set_default_value(new ConfigOptionString(""));

    def = this->add("thumbnails", coPoints);
    def->label = L("Picture sizes to be stored into a .gcode and .sl1 files");
    def->mode = comExpert;
    def->set_default_value(new ConfigOptionPoints());

    def = this->add("layer_height", coFloat);
    def->label = L("Layer height");
    def->category = CATEGORY_NAME_LAYERS;
    def->tooltip = L("This setting controls the height (and thus the total number) of the slices/layers. "
                   "Thinner layers give better accuracy but take more time to print.");
    def->sidetext = L("mm");
    def->min = 0;
    def->set_default_value(new ConfigOptionFloat(0.3));

    def = this->add("max_print_height", coFloat);
    def->label = L("Max print height");
	def->category = CATEGORY_NAME_GENERAL;
    def->tooltip = L("Set this to the maximum height that can be reached by your extruder while printing.");
    def->sidetext = L("mm");
    def->min = 0;
    def->max = 1200;
    def->mode = comAdvanced;
    def->set_default_value(new ConfigOptionFloat(200.0));

    def = this->add("slice_closing_radius", coFloat);
    def->label = L("Slice gap closing radius");
    def->category = CATEGORY_NAME_ADVANCED;
    def->tooltip = L("Cracks smaller than 2x gap closing radius are being filled during the triangle mesh slicing. "
                     "The gap closing operation may reduce the final print resolution, therefore it is advisable to keep the value reasonably low.");
    def->sidetext = L("mm");
    def->min = 0;
    def->mode = comAdvanced;
    def->set_default_value(new ConfigOptionFloat(0.049));

    def = this->add("print_host", coString);
    def->label = L("Hostname, IP or URL");
	def->category = CATEGORY_NAME_GENERAL;
	def->tooltip = L("Slic3r can upload G-code files to a printer host. This field should contain "
                   "the hostname, IP address or URL of the printer host instance.");
    def->mode = comAdvanced;
    def->set_default_value(new ConfigOptionString(""));

    def = this->add("printhost_apikey", coString);
    def->label = L("API Key / Password");
	def->category = CATEGORY_NAME_GENERAL;
	def->tooltip = L("Slic3r can upload G-code files to a printer host. This field should contain "
                   "the API Key or the password required for authentication.");
    def->mode = comAdvanced;
    def->set_default_value(new ConfigOptionString(""));

    def = this->add("printhost_cafile", coString);
    def->label = L("HTTPS CA File");
    def->tooltip = L("Custom CA certificate file can be specified for HTTPS OctoPrint connections, in crt/pem format. "
                   "If left blank, the default OS CA certificate repository is used.");
    def->mode = comAdvanced;
    def->set_default_value(new ConfigOptionString(""));
    
    def = this->add("elefant_foot_compensation", coFloat);
    def->label = L("Elephant foot compensation");
    def->category = L("Advanced");
    def->tooltip = L("The first layer will be shrunk in the XY plane by the configured value "
                     "to compensate for the 1st layer squish aka an Elephant Foot effect.");
    def->sidetext = L("mm");
    def->min = 0;
    def->mode = comAdvanced;
    def->set_default_value(new ConfigOptionFloat(0.2));
}

void PrintConfigDef::init_fff_params()
{
    ConfigOptionDef* def;

    // Maximum extruder temperature, bumped to 1500 to support printing of glass.
    const int max_temp = 1500;

    def = this->add("avoid_crossing_perimeters", coBool);
    def->label = L("Avoid crossing perimeters");
	def->category = CATEGORY_NAME_LAYERS;
	def->tooltip = L("Optimize travel moves in order to minimize the crossing of perimeters. "
                   "This is mostly useful with Bowden extruders which suffer from oozing. "
                   "This feature slows down both the print and the G-code generation.");
    def->mode = comExpert;
    def->set_default_value(new ConfigOptionBool(false));

    def = this->add("bed_temperature", coInts);
    def->label = L("Other layers");
	def->category = CATEGORY_NAME_FILAMENT;
	def->tooltip = L("Bed temperature for layers after the first one. "
                   "Set this to zero to disable bed temperature control commands in the output.");
    def->sidetext = L("°C");
    def->full_label = L("Bed temperature");
    def->min = 0;
    def->max = 300;
    def->set_default_value(new ConfigOptionInts { 0 });

    def = this->add("before_layer_gcode", coString);
	def->label = L("Before layer change G-code");
	def->category = CATEGORY_NAME_CUSTOM_GCODE;
	def->tooltip = L("This custom code is inserted at every layer change, right before the Z move. "
                   "Note that you can use placeholder variables for all Slic3r settings as well "
                   "as [layer_num] and [layer_z].");
    def->multiline = true;
    def->full_width = true;
    def->height = 5;
    def->mode = comExpert;
    def->set_default_value(new ConfigOptionString(""));

    def = this->add("between_objects_gcode", coString);
    def->label = L("Between objects G-code");
	def->category = CATEGORY_NAME_CUSTOM_GCODE;
	def->tooltip = L("This code is inserted between objects when using sequential printing. By default extruder and bed temperature are reset using non-wait command; however if M104, M109, M140 or M190 are detected in this custom code, Slic3r will not add temperature commands. Note that you can use placeholder variables for all Slic3r settings, so you can put a \"M109 S[first_layer_temperature]\" command wherever you want.");
    def->multiline = true;
    def->full_width = true;
    def->height = 12;
    def->mode = comExpert;
    def->set_default_value(new ConfigOptionString(""));

    def = this->add("bottom_solid_layers", coInt);
    //TRN To be shown in Print Settings "Bottom solid layers"
    def->label = L("Bottom");
    def->category = CATEGORY_NAME_LAYERS;
    def->tooltip = L("Number of solid layers to generate on bottom surfaces.");
    def->full_label = L("Bottom solid layers");
    def->min = 0;
    def->set_default_value(new ConfigOptionInt(3));

    def = this->add("bottom_solid_min_thickness", coFloat);
    //TRN To be shown in Print Settings "Top solid layers"
    def->label = L("Bottom");
    def->category = L("Layers and Perimeters");
    def->tooltip = L("The number of bottom solid layers is increased above bottom_solid_layers if necessary to satisfy "
    				 "minimum thickness of bottom shell.");
    def->full_label = L("Minimum bottom shell thickness");
    def->sidetext = L("mm");
    def->min = 0;
    def->set_default_value(new ConfigOptionFloat(0.));

    def = this->add("bridge_acceleration", coFloat);
    def->label = L("Bridge");
	def->category = CATEGORY_NAME_SPEED;
	def->tooltip = L("This is the acceleration your printer will use for bridges. "
                   "Set zero to disable acceleration control for bridges.");
    def->sidetext = L("mm/s²");
    def->min = 0;
    def->mode = comExpert;
    def->set_default_value(new ConfigOptionFloat(0));

    def = this->add("bridge_angle", coFloat);
    def->label = L("Bridging angle");
    def->category = CATEGORY_NAME_INFILL;
    def->tooltip = L("Bridging angle override. If left to zero, the bridging angle will be calculated "
                   "automatically. Otherwise the provided angle will be used for all bridges. "
                   "Use 180° for zero angle.");
    def->sidetext = L("°");
    def->min = 0;
    def->mode = comAdvanced;
    def->set_default_value(new ConfigOptionFloat(0.));

    def = this->add("bridge_fan_speed", coInts);
    def->label = L("Bridges fan speed");
	def->category = CATEGORY_NAME_COOLING;
	def->tooltip = L("This fan speed is enforced during all bridges and overhangs.");
    def->sidetext = L("%");
    def->min = 0;
    def->max = 100;
    def->mode = comExpert;
    def->set_default_value(new ConfigOptionInts { 100 });

    def = this->add("bridge_flow_ratio", coFloat);
    def->label = L("Bridge flow ratio");
    def->category = CATEGORY_NAME_ADVANCED;
    def->tooltip = L("This factor affects the amount of plastic for bridging. "
                   "You can decrease it slightly to pull the extrudates and prevent sagging, "
                   "although default settings are usually good and you should experiment "
                   "with cooling (use a fan) before tweaking this.");
    def->min = 0;
    def->max = 2;
    def->mode = comAdvanced;
    def->set_default_value(new ConfigOptionFloat(1));

    def = this->add("bridge_speed", coFloat);
    def->label = L("Bridges");
    def->category = CATEGORY_NAME_SPEED;
    def->tooltip = L("Speed for printing bridges.");
    def->sidetext = L("mm/s");
    def->aliases = { "bridge_feed_rate" };
    def->min = 0;
    def->mode = comAdvanced;
    def->set_default_value(new ConfigOptionFloat(60));

    def = this->add("brim_width", coFloat);
    def->label = L("Brim width");
	def->category = CATEGORY_NAME_SKIRT;
    def->tooltip = L("Horizontal width of the brim that will be printed around each object on the first layer.");
    def->sidetext = L("mm");
    def->min = 0;
    def->mode = comSimple;
    def->set_default_value(new ConfigOptionFloat(0));

    def = this->add("clip_multipart_objects", coBool);
    def->label = L("Clip multi-part objects");
	def->category = CATEGORY_NAME_ADVANCED;
	def->tooltip = L("When printing multi-material objects, this settings will make Slic3r "
                   "to clip the overlapping object parts one by the other "
                   "(2nd part will be clipped by the 1st, 3rd part will be clipped by the 1st and 2nd etc).");
    def->mode = comExpert;
    def->set_default_value(new ConfigOptionBool(true));

    def = this->add("colorprint_heights", coFloats);
    def->label = L("Colorprint height");
    def->tooltip = L("Heights at which a filament change is to occur.");
    def->set_default_value(new ConfigOptionFloats { });

    def = this->add("compatible_printers", coStrings);
    def->label = L("Compatible printers");
	def->category = CATEGORY_NAME_DEPENDENCIES;
	def->mode = comAdvanced;
    def->set_default_value(new ConfigOptionStrings());
    def->cli = ConfigOptionDef::nocli;

    def = this->add("compatible_printers_condition", coString);
    def->label = L("Compatible printers condition");
	def->category = CATEGORY_NAME_DEPENDENCIES;
	def->tooltip = L("A boolean expression using the configuration values of an active printer profile. "
                   "If this expression evaluates to true, this profile is considered compatible "
                   "with the active printer profile.");
    def->mode = comExpert;
    def->set_default_value(new ConfigOptionString());
    def->cli = ConfigOptionDef::nocli;

    def = this->add("compatible_prints", coStrings);
    def->label = L("Compatible print profiles");
	def->category = CATEGORY_NAME_DEPENDENCIES;
	def->mode = comAdvanced;
    def->set_default_value(new ConfigOptionStrings());
    def->cli = ConfigOptionDef::nocli;

    def = this->add("compatible_prints_condition", coString);
    def->label = L("Compatible print profiles condition");
	def->category = CATEGORY_NAME_DEPENDENCIES;
	def->tooltip = L("A boolean expression using the configuration values of an active print profile. "
                   "If this expression evaluates to true, this profile is considered compatible "
                   "with the active print profile.");
    def->mode = comExpert;
    def->set_default_value(new ConfigOptionString());
    def->cli = ConfigOptionDef::nocli;

    // The following value is to be stored into the project file (AMF, 3MF, Config ...)
    // and it contains a sum of "compatible_printers_condition" values over the print and filament profiles.
    def = this->add("compatible_printers_condition_cummulative", coStrings);
    def->set_default_value(new ConfigOptionStrings());
    def->cli = ConfigOptionDef::nocli;
    def = this->add("compatible_prints_condition_cummulative", coStrings);
    def->set_default_value(new ConfigOptionStrings());
    def->cli = ConfigOptionDef::nocli;

    def = this->add("complete_objects", coBool);
    def->label = L("Complete individual objects");
	def->category = CATEGORY_NAME_OUTPUT;
	def->tooltip = L("When printing multiple objects or copies, this feature will complete "
                   "each object before moving onto next one (and starting it from its bottom layer). "
                   "This feature is useful to avoid the risk of ruined prints. "
                   "Slic3r should warn and prevent you from extruder collisions, but beware.");
    def->mode = comAdvanced;
    def->set_default_value(new ConfigOptionBool(false));

    def = this->add("cooling", coBools);
    def->label = L("Enable auto cooling");
	def->category = CATEGORY_NAME_COOLING;
	def->tooltip = L("This flag enables the automatic cooling logic that adjusts print speed "
                   "and fan speed according to layer printing time.");
    def->set_default_value(new ConfigOptionBools { true });

    def = this->add("cooling_tube_retraction", coFloat);
    def->label = L("Cooling tube position");
    def->tooltip = L("Distance of the center-point of the cooling tube from the extruder tip.");
    def->sidetext = L("mm");
    def->min = 0;
    def->mode = comAdvanced;
    def->set_default_value(new ConfigOptionFloat(91.5f));

    def = this->add("cooling_tube_length", coFloat);
    def->label = L("Cooling tube length");
    def->tooltip = L("Length of the cooling tube to limit space for cooling moves inside it.");
    def->sidetext = L("mm");
    def->min = 0;
    def->mode = comAdvanced;
    def->set_default_value(new ConfigOptionFloat(5.f));

    def = this->add("default_acceleration", coFloat);
    def->label = L("Default");
	def->category = CATEGORY_NAME_SPEED;
	def->tooltip = L("This is the acceleration your printer will be reset to after "
                   "the role-specific acceleration values are used (perimeter/infill). "
                   "Set zero to prevent resetting acceleration at all.");
    def->sidetext = L("mm/s²");
    def->min = 0;
    def->mode = comExpert;
    def->set_default_value(new ConfigOptionFloat(0));

    def = this->add("default_filament_profile", coStrings);
    def->label = L("Default filament profile");
    def->tooltip = L("Default filament profile associated with the current printer profile. "
                   "On selection of the current printer profile, this filament profile will be activated.");
    def->set_default_value(new ConfigOptionStrings());
    def->cli = ConfigOptionDef::nocli;

    def = this->add("default_print_profile", coString);
    def->label = L("Default print profile");
    def->tooltip = L("Default print profile associated with the current printer profile. "
                   "On selection of the current printer profile, this print profile will be activated.");
    def->set_default_value(new ConfigOptionString());
    def->cli = ConfigOptionDef::nocli;

    def = this->add("disable_fan_first_layers", coInts);
    def->label = L("Disable fan for the first");
	def->category = CATEGORY_NAME_COOLING;
	def->tooltip = L("You can set this to a positive value to disable fan at all "
                   "during the first layers, so that it does not make adhesion worse.");
    def->sidetext = L("layers");
    def->min = 0;
    def->max = 1000;
    def->mode = comExpert;
    def->set_default_value(new ConfigOptionInts { 3 });

    def = this->add("dont_support_bridges", coBool);
    def->label = L("Don't support bridges");
    def->category = CATEGORY_NAME_SUPPORT_MAT;
    def->tooltip = L("Experimental option for preventing support material from being generated "
                   "under bridged areas.");
    def->mode = comAdvanced;
    def->set_default_value(new ConfigOptionBool(true));

    def = this->add("duplicate_distance", coFloat);
    def->label = L("Distance between copies");
    def->tooltip = L("Distance used for the auto-arrange feature of the plater.");
    def->sidetext = L("mm");
    def->aliases = { "multiply_distance" };
    def->min = 0;
    def->set_default_value(new ConfigOptionFloat(6));

<<<<<<< HEAD
    def = this->add("elefant_foot_compensation", coFloat);
    def->label = L("Elephant foot compensation");
    def->category = CATEGORY_NAME_ADVANCED;
    def->tooltip = L("The first layer will be shrunk in the XY plane by the configured value "
                   "to compensate for the 1st layer squish aka an Elephant Foot effect.");
    def->sidetext = L("mm");
    def->min = 0;
    def->mode = comAdvanced;
    def->set_default_value(new ConfigOptionFloat(0));

=======
>>>>>>> 18594261
    def = this->add("end_gcode", coString);
    def->label = L("End G-code");
	def->category = CATEGORY_NAME_CUSTOM_GCODE;
	def->tooltip = L("This end procedure is inserted at the end of the output file. "
                   "Note that you can use placeholder variables for all PrusaSlicer settings.");
    def->multiline = true;
    def->full_width = true;
    def->height = 12;
    def->mode = comExpert;
    def->set_default_value(new ConfigOptionString("M104 S0 ; turn off temperature\nG28 X0  ; home X axis\nM84     ; disable motors\n"));

    def = this->add("end_filament_gcode", coStrings);
    def->label = L("End G-code");
	def->category = CATEGORY_NAME_CUSTOM_GCODE;
	def->tooltip = L("This end procedure is inserted at the end of the output file, before the printer end gcode (and "
                   "before any toolchange from this filament in case of multimaterial printers). "
                   "Note that you can use placeholder variables for all PrusaSlicer settings. "
                   "If you have multiple extruders, the gcode is processed in extruder order.");
    def->multiline = true;
    def->full_width = true;
    def->height = 120;
    def->mode = comExpert;
    def->set_default_value(new ConfigOptionStrings { "; Filament-specific end gcode \n;END gcode for filament\n" });

    def = this->add("ensure_vertical_shell_thickness", coBool);
    def->label = L("Ensure vertical shell thickness");
    def->category = CATEGORY_NAME_LAYERS;
    def->tooltip = L("Add solid infill near sloping surfaces to guarantee the vertical shell thickness "
                   "(top+bottom solid layers).");
    def->mode = comAdvanced;
    def->set_default_value(new ConfigOptionBool(false));

    auto def_top_fill_pattern = def = this->add("top_fill_pattern", coEnum);
    def->label = L("Top fill pattern");
    def->category = CATEGORY_NAME_INFILL;
    def->tooltip = L("Fill pattern for top infill. This only affects the top visible layer, and not its adjacent solid shells.");
    def->cli = "top-fill-pattern|external-fill-pattern|solid-fill-pattern";
    def->enum_keys_map = &ConfigOptionEnum<InfillPattern>::get_enum_values();
    def->enum_values.push_back("rectilinear");
    def->enum_values.push_back("monotonous");
    def->enum_values.push_back("concentric");
    def->enum_values.push_back("hilbertcurve");
    def->enum_values.push_back("archimedeanchords");
    def->enum_values.push_back("octagramspiral");
    def->enum_labels.push_back(L("Rectilinear"));
    def->enum_labels.push_back(L("Monotonous"));
    def->enum_labels.push_back(L("Concentric"));
    def->enum_labels.push_back(L("Hilbert Curve"));
    def->enum_labels.push_back(L("Archimedean Chords"));
    def->enum_labels.push_back(L("Octagram Spiral"));
    // solid_fill_pattern is an obsolete equivalent to top_fill_pattern/bottom_fill_pattern.
    def->aliases = { "solid_fill_pattern", "external_fill_pattern" };
    def->set_default_value(new ConfigOptionEnum<InfillPattern>(ipMonotonous));

    def = this->add("bottom_fill_pattern", coEnum);
    def->label = L("Bottom fill pattern");
    def->category = CATEGORY_NAME_INFILL;
    def->tooltip = L("Fill pattern for bottom infill. This only affects the bottom external visible layer, and not its adjacent solid shells.");
    def->cli = "bottom-fill-pattern|external-fill-pattern|solid-fill-pattern";
    def->enum_keys_map = &ConfigOptionEnum<InfillPattern>::get_enum_values();
    def->enum_values = def_top_fill_pattern->enum_values;
    def->enum_labels = def_top_fill_pattern->enum_labels;
    def->aliases = def_top_fill_pattern->aliases;
    def->set_default_value(new ConfigOptionEnum<InfillPattern>(ipRectilinear));

    def = this->add("external_perimeter_extrusion_width", coFloatOrPercent);
    def->label = L("External perimeters");
    def->category = CATEGORY_NAME_ADVANCED;
    def->tooltip = L("Set this to a non-zero value to set a manual extrusion width for external perimeters. "
                   "If left zero, default extrusion width will be used if set, otherwise 1.125 x nozzle diameter will be used. "
                   "If expressed as percentage (for example 200%), it will be computed over layer height.");
    def->sidetext = L("mm or %");
    def->min = 0;
    def->mode = comAdvanced;
    def->set_default_value(new ConfigOptionFloatOrPercent(0, false));

    def = this->add("external_perimeter_speed", coFloatOrPercent);
    def->label = L("External perimeters");
    def->category = CATEGORY_NAME_SPEED;
    def->tooltip = L("This separate setting will affect the speed of external perimeters (the visible ones). "
                   "If expressed as percentage (for example: 80%) it will be calculated "
                   "on the perimeters speed setting above. Set to zero for auto.");
    def->sidetext = L("mm/s or %");
    def->ratio_over = "perimeter_speed";
    def->min = 0;
    def->mode = comAdvanced;
    def->set_default_value(new ConfigOptionFloatOrPercent(50, true));

    def = this->add("external_perimeters_first", coBool);
    def->label = L("External perimeters first");
    def->category = CATEGORY_NAME_LAYERS;
    def->tooltip = L("Print contour perimeters from the outermost one to the innermost one "
                   "instead of the default inverse order.");
    def->mode = comExpert;
    def->set_default_value(new ConfigOptionBool(false));

    def = this->add("extra_perimeters", coBool);
    def->label = L("Extra perimeters if needed");
    def->category = CATEGORY_NAME_LAYERS;
    def->tooltip = L("Add more perimeters when needed for avoiding gaps in sloping walls. "
                   "Slic3r keeps adding perimeters, until more than 70% of the loop immediately above "
                   "is supported.");
    def->mode = comExpert;
    def->set_default_value(new ConfigOptionBool(true));

    def = this->add("extruder", coInt);
    def->gui_type = "i_enum_open";
    def->label = L("Extruder");
    def->category = CATEGORY_NAME_EXTRUDERS;
    def->tooltip = L("The extruder to use (unless more specific extruder settings are specified). "
                   "This value overrides perimeter and infill extruders, but not the support extruders.");
    def->min = 0;  // 0 = inherit defaults
    def->enum_labels.push_back("default");  // override label for item 0
    def->enum_labels.push_back("1");
    def->enum_labels.push_back("2");
    def->enum_labels.push_back("3");
    def->enum_labels.push_back("4");
    def->enum_labels.push_back("5");

    def = this->add("extruder_clearance_height", coFloat);
    def->label = L("Height");
	def->category = CATEGORY_NAME_OUTPUT;
	def->tooltip = L("Set this to the vertical distance between your nozzle tip and (usually) the X carriage rods. "
                   "In other words, this is the height of the clearance cylinder around your extruder, "
                   "and it represents the maximum depth the extruder can peek before colliding with "
                   "other printed objects.");
    def->sidetext = L("mm");
    def->min = 0;
    def->mode = comExpert;
    def->set_default_value(new ConfigOptionFloat(20));

    def = this->add("extruder_clearance_radius", coFloat);
    def->label = L("Radius");
	def->category = CATEGORY_NAME_OUTPUT;
	def->tooltip = L("Set this to the clearance radius around your extruder. "
                   "If the extruder is not centered, choose the largest value for safety. "
                   "This setting is used to check for collisions and to display the graphical preview "
                   "in the plater.");
    def->sidetext = L("mm");
    def->min = 0;
    def->mode = comExpert;
    def->set_default_value(new ConfigOptionFloat(20));

    def = this->add("extruder_colour", coStrings);
    def->label = L("Extruder Color");
	def->category = CATEGORY_NAME_EXTRUDER_N;
	def->tooltip = L("This is only used in the Slic3r interface as a visual help.");
    def->gui_type = "color";
    // Empty string means no color assigned yet.
    def->set_default_value(new ConfigOptionStrings { "" });

    def = this->add("extruder_offset", coPoints);
    def->label = L("Extruder offset");
	def->category = CATEGORY_NAME_EXTRUDER_N;
	def->tooltip = L("If your firmware doesn't handle the extruder displacement you need the G-code "
                   "to take it into account. This option lets you specify the displacement of each extruder "
                   "with respect to the first one. It expects positive coordinates (they will be subtracted "
                   "from the XY coordinate).");
    def->sidetext = L("mm");
    def->mode = comAdvanced;
    def->set_default_value(new ConfigOptionPoints { Vec2d(0,0) });

    def = this->add("extrusion_axis", coString);
    def->label = L("Extrusion axis");
    def->tooltip = L("Use this option to set the axis letter associated to your printer's extruder "
                   "(usually E but some printers use A).");
    def->set_default_value(new ConfigOptionString("E"));

    def = this->add("extrusion_multiplier", coFloats);
    def->label = L("Extrusion multiplier");
	def->category = CATEGORY_NAME_FILAMENT;
	def->tooltip = L("This factor changes the amount of flow proportionally. You may need to tweak "
                   "this setting to get nice surface finish and correct single wall widths. "
                   "Usual values are between 0.9 and 1.1. If you think you need to change this more, "
                   "check filament diameter and your firmware E steps.");
    def->mode = comAdvanced;
    def->set_default_value(new ConfigOptionFloats { 1. });

    def = this->add("extrusion_width", coFloatOrPercent);
    def->label = L("Default extrusion width");
    def->category = CATEGORY_NAME_ADVANCED;
    def->tooltip = L("Set this to a non-zero value to allow a manual extrusion width. "
                   "If left to zero, Slic3r derives extrusion widths from the nozzle diameter "
                   "(see the tooltips for perimeter extrusion width, infill extrusion width etc). "
                   "If expressed as percentage (for example: 230%), it will be computed over layer height.");
    def->sidetext = L("mm or %");
    def->min = 0;
    def->mode = comAdvanced;
    def->set_default_value(new ConfigOptionFloatOrPercent(0, false));

    def = this->add("fan_always_on", coBools);
    def->label = L("Keep fan always on");
	def->category = CATEGORY_NAME_COOLING;
	def->tooltip = L("If this is enabled, fan will never be disabled and will be kept running at least "
                   "at its minimum speed. Useful for PLA, harmful for ABS.");
    def->set_default_value(new ConfigOptionBools { false });

    def = this->add("fan_below_layer_time", coInts);
    def->label = L("Enable fan if layer print time is below");
	def->category = CATEGORY_NAME_COOLING;
	def->tooltip = L("If layer print time is estimated below this number of seconds, fan will be enabled "
                   "and its speed will be calculated by interpolating the minimum and maximum speeds.");
    def->sidetext = L("approximate seconds");
    def->min = 0;
    def->max = 1000;
    def->mode = comExpert;
    def->set_default_value(new ConfigOptionInts { 60 });

    def = this->add("filament_colour", coStrings);
    def->label = L("Color");
	def->category = CATEGORY_NAME_FILAMENT;
	def->tooltip = L("This is only used in the Slic3r interface as a visual help.");
    def->gui_type = "color";
    def->set_default_value(new ConfigOptionStrings { "#29B2B2" });

    def = this->add("filament_notes", coStrings);
    def->label = L("Filament notes");
	def->category = CATEGORY_NAME_NOTES;
	def->tooltip = L("You can put your notes regarding the filament here.");
    def->multiline = true;
    def->full_width = true;
    def->height = 13;
    def->mode = comAdvanced;
    def->set_default_value(new ConfigOptionStrings { "" });

    def = this->add("filament_max_volumetric_speed", coFloats);
    def->label = L("Max volumetric speed");
	def->category = CATEGORY_NAME_ADVANCED;
	def->tooltip = L("Maximum volumetric speed allowed for this filament. Limits the maximum volumetric "
                   "speed of a print to the minimum of print and filament volumetric speed. "
                   "Set to zero for no limit.");
    def->sidetext = L("mm³/s");
    def->min = 0;
    def->mode = comAdvanced;
    def->set_default_value(new ConfigOptionFloats { 0. });

    def = this->add("filament_loading_speed", coFloats);
    def->label = L("Loading speed");
	def->category = CATEGORY_NAME_ADVANCED;
	def->tooltip = L("Speed used for loading the filament on the wipe tower.");
    def->sidetext = L("mm/s");
    def->min = 0;
    def->mode = comExpert;
    def->set_default_value(new ConfigOptionFloats { 28. });

    def = this->add("filament_loading_speed_start", coFloats);
    def->label = L("Loading speed at the start");
	def->category = CATEGORY_NAME_ADVANCED;
	def->tooltip = L("Speed used at the very beginning of loading phase.");
    def->sidetext = L("mm/s");
    def->min = 0;
    def->mode = comExpert;
    def->set_default_value(new ConfigOptionFloats { 3. });

    def = this->add("filament_unloading_speed", coFloats);
    def->label = L("Unloading speed");
	def->category = CATEGORY_NAME_ADVANCED;
	def->tooltip = L("Speed used for unloading the filament on the wipe tower (does not affect "
                      " initial part of unloading just after ramming).");
    def->sidetext = L("mm/s");
    def->min = 0;
    def->mode = comExpert;
    def->set_default_value(new ConfigOptionFloats { 90. });

    def = this->add("filament_unloading_speed_start", coFloats);
    def->label = L("Unloading speed at the start");
	def->category = CATEGORY_NAME_ADVANCED;
	def->tooltip = L("Speed used for unloading the tip of the filament immediately after ramming.");
    def->sidetext = L("mm/s");
    def->min = 0;
    def->mode = comExpert;
    def->set_default_value(new ConfigOptionFloats { 100. });

    def = this->add("filament_toolchange_delay", coFloats);
    def->label = L("Delay after unloading");
	def->category = CATEGORY_NAME_ADVANCED;
	def->tooltip = L("Time to wait after the filament is unloaded. "
                   "May help to get reliable toolchanges with flexible materials "
                   "that may need more time to shrink to original dimensions.");
    def->sidetext = L("s");
    def->min = 0;
    def->mode = comExpert;
    def->set_default_value(new ConfigOptionFloats { 0. });

    def = this->add("filament_cooling_moves", coInts);
    def->label = L("Number of cooling moves");
	def->category = CATEGORY_NAME_ADVANCED;
	def->tooltip = L("Filament is cooled by being moved back and forth in the "
                   "cooling tubes. Specify desired number of these moves.");
    def->max = 0;
    def->max = 20;
    def->mode = comExpert;
    def->set_default_value(new ConfigOptionInts { 4 });

    def = this->add("filament_cooling_initial_speed", coFloats);
    def->label = L("Speed of the first cooling move");
	def->category = CATEGORY_NAME_ADVANCED;
	def->tooltip = L("Cooling moves are gradually accelerating beginning at this speed.");
    def->sidetext = L("mm/s");
    def->min = 0;
    def->mode = comExpert;
    def->set_default_value(new ConfigOptionFloats { 2.2f });

    def = this->add("filament_minimal_purge_on_wipe_tower", coFloats);
    def->label = L("Minimal purge on wipe tower");
	def->category = CATEGORY_NAME_ADVANCED;
	def->tooltip = L("After a tool change, the exact position of the newly loaded filament inside "
                     "the nozzle may not be known, and the filament pressure is likely not yet stable. "
                     "Before purging the print head into an infill or a sacrificial object, Slic3r will always prime "
                     "this amount of material into the wipe tower to produce successive infill or sacrificial object extrusions reliably.");
    def->sidetext = L("mm³");
    def->min = 0;
    def->mode = comExpert;
    def->set_default_value(new ConfigOptionFloats { 15.f });

    def = this->add("filament_cooling_final_speed", coFloats);
    def->label = L("Speed of the last cooling move");
	def->category = CATEGORY_NAME_ADVANCED;
	def->tooltip = L("Cooling moves are gradually accelerating towards this speed.");
    def->sidetext = L("mm/s");
    def->min = 0;
    def->mode = comExpert;
    def->set_default_value(new ConfigOptionFloats { 3.4f });

    def = this->add("filament_load_time", coFloats);
    def->label = L("Filament load time");
	def->category = CATEGORY_NAME_ADVANCED;
	def->tooltip = L("Time for the printer firmware (or the Multi Material Unit 2.0) to load a new filament during a tool change (when executing the T code). This time is added to the total print time by the G-code time estimator.");
    def->sidetext = L("s");
    def->min = 0;
    def->mode = comExpert;
    def->set_default_value(new ConfigOptionFloats { 0.0f });

    def = this->add("filament_ramming_parameters", coStrings);
    def->label = L("Ramming parameters");
	def->category = CATEGORY_NAME_ADVANCED;
	def->tooltip = L("This string is edited by RammingDialog and contains ramming specific parameters.");
    def->mode = comExpert;
    def->set_default_value(new ConfigOptionStrings { "120 100 6.6 6.8 7.2 7.6 7.9 8.2 8.7 9.4 9.9 10.0|"
       " 0.05 6.6 0.45 6.8 0.95 7.8 1.45 8.3 1.95 9.7 2.45 10 2.95 7.6 3.45 7.6 3.95 7.6 4.45 7.6 4.95 7.6" });

    def = this->add("filament_unload_time", coFloats);
    def->label = L("Filament unload time");
	def->category = CATEGORY_NAME_ADVANCED;
	def->tooltip = L("Time for the printer firmware (or the Multi Material Unit 2.0) to unload a filament during a tool change (when executing the T code). This time is added to the total print time by the G-code time estimator.");
    def->sidetext = L("s");
    def->min = 0;
    def->mode = comExpert;
    def->set_default_value(new ConfigOptionFloats { 0.0f });

    def = this->add("filament_diameter", coFloats);
    def->label = L("Diameter");
	def->category = CATEGORY_NAME_FILAMENT;
	def->tooltip = L("Enter your filament diameter here. Good precision is required, so use a caliper "
                   "and do multiple measurements along the filament, then compute the average.");
    def->sidetext = L("mm");
    def->min = 0;
    def->set_default_value(new ConfigOptionFloats { 1.75 });

    def = this->add("filament_density", coFloats);
    def->label = L("Density");
	def->category = CATEGORY_NAME_FILAMENT;
	def->tooltip = L("Enter your filament density here. This is only for statistical information. "
                   "A decent way is to weigh a known length of filament and compute the ratio "
                   "of the length to volume. Better is to calculate the volume directly through displacement.");
    def->sidetext = L("g/cm³");
    def->min = 0;
    def->set_default_value(new ConfigOptionFloats { 0. });

    def = this->add("filament_type", coStrings);
    def->label = L("Filament type");
	def->category = CATEGORY_NAME_ADVANCED;
	def->tooltip = L("The filament material type for use in custom G-codes.");
    def->gui_type = "f_enum_open";
    def->gui_flags = "show_value";
    def->enum_values.push_back("PLA");
    def->enum_values.push_back("PET");
    def->enum_values.push_back("ABS");
    def->enum_values.push_back("ASA");
    def->enum_values.push_back("FLEX");
    def->enum_values.push_back("HIPS");
    def->enum_values.push_back("EDGE");
    def->enum_values.push_back("NGEN");
    def->enum_values.push_back("NYLON");
    def->enum_values.push_back("PVA");
    def->enum_values.push_back("PC");
    def->enum_values.push_back("PP");
    def->enum_values.push_back("PEI");
    def->enum_values.push_back("PEEK");
    def->enum_values.push_back("PEKK");
    def->enum_values.push_back("POM");
    def->enum_values.push_back("PSU");
    def->enum_values.push_back("PVDF");
    def->enum_values.push_back("SCAFF");

    def->mode = comAdvanced;
    def->set_default_value(new ConfigOptionStrings { "PLA" });

    def = this->add("filament_soluble", coBools);
    def->label = L("Soluble material");
	def->category = CATEGORY_NAME_ADVANCED;
	def->tooltip = L("Soluble material is most likely used for a soluble support.");
    def->mode = comAdvanced;
    def->set_default_value(new ConfigOptionBools { false });

    def = this->add("filament_cost", coFloats);
    def->label = L("Cost");
	def->category = CATEGORY_NAME_FILAMENT;
	def->tooltip = L("Enter your filament cost per kg here. This is only for statistical information.");
    def->sidetext = L("money/kg");
    def->min = 0;
    def->set_default_value(new ConfigOptionFloats { 0. });

    def = this->add("filament_settings_id", coStrings);
    def->set_default_value(new ConfigOptionStrings { "" });
    def->cli = ConfigOptionDef::nocli;

    def = this->add("filament_vendor", coString);
    def->set_default_value(new ConfigOptionString(L("(Unknown)")));
    def->cli = ConfigOptionDef::nocli;

    def = this->add("fill_angle", coFloat);
    def->label = L("Fill angle");
    def->category = CATEGORY_NAME_INFILL;
    def->tooltip = L("Default base angle for infill orientation. Cross-hatching will be applied to this. "
                   "Bridges will be infilled using the best direction Slic3r can detect, so this setting "
                   "does not affect them.");
    def->sidetext = L("°");
    def->min = 0;
    def->max = 360;
    def->mode = comAdvanced;
    def->set_default_value(new ConfigOptionFloat(45));

    def = this->add("fill_density", coPercent);
    def->gui_type = "f_enum_open";
    def->gui_flags = "show_value";
    def->label = L("Fill density");
    def->category = CATEGORY_NAME_INFILL;
    def->tooltip = L("Density of internal infill, expressed in the range 0% - 100%.");
    def->sidetext = L("%");
    def->min = 0;
    def->max = 100;
    def->enum_values.push_back("0");
    def->enum_values.push_back("5");
    def->enum_values.push_back("10");
    def->enum_values.push_back("15");
    def->enum_values.push_back("20");
    def->enum_values.push_back("25");
    def->enum_values.push_back("30");
    def->enum_values.push_back("40");
    def->enum_values.push_back("50");
    def->enum_values.push_back("60");
    def->enum_values.push_back("70");
    def->enum_values.push_back("80");
    def->enum_values.push_back("90");
    def->enum_values.push_back("100");
    def->enum_labels.push_back("0%");
    def->enum_labels.push_back("5%");
    def->enum_labels.push_back("10%");
    def->enum_labels.push_back("15%");
    def->enum_labels.push_back("20%");
    def->enum_labels.push_back("25%");
    def->enum_labels.push_back("30%");
    def->enum_labels.push_back("40%");
    def->enum_labels.push_back("50%");
    def->enum_labels.push_back("60%");
    def->enum_labels.push_back("70%");
    def->enum_labels.push_back("80%");
    def->enum_labels.push_back("90%");
    def->enum_labels.push_back("100%");
    def->set_default_value(new ConfigOptionPercent(20));

    def = this->add("fill_pattern", coEnum);
    def->label = L("Fill pattern");
    def->category = CATEGORY_NAME_INFILL;
    def->tooltip = L("Fill pattern for general low-density infill.");
    def->enum_keys_map = &ConfigOptionEnum<InfillPattern>::get_enum_values();
    def->enum_values.push_back("rectilinear");
    def->enum_values.push_back("grid");
    def->enum_values.push_back("triangles");
    def->enum_values.push_back("stars");
    def->enum_values.push_back("cubic");
    def->enum_values.push_back("line");
    def->enum_values.push_back("concentric");
    def->enum_values.push_back("honeycomb");
    def->enum_values.push_back("3dhoneycomb");
    def->enum_values.push_back("gyroid");
    def->enum_values.push_back("hilbertcurve");
    def->enum_values.push_back("archimedeanchords");
    def->enum_values.push_back("octagramspiral");
    def->enum_labels.push_back(L("Rectilinear"));
    def->enum_labels.push_back(L("Grid"));
    def->enum_labels.push_back(L("Triangles"));
    def->enum_labels.push_back(L("Stars"));
    def->enum_labels.push_back(L("Cubic"));
    def->enum_labels.push_back(L("Line"));
    def->enum_labels.push_back(L("Concentric"));
    def->enum_labels.push_back(L("Honeycomb"));
    def->enum_labels.push_back(L("3D Honeycomb"));
    def->enum_labels.push_back(L("Gyroid"));
    def->enum_labels.push_back(L("Hilbert Curve"));
    def->enum_labels.push_back(L("Archimedean Chords"));
    def->enum_labels.push_back(L("Octagram Spiral"));
    def->set_default_value(new ConfigOptionEnum<InfillPattern>(ipStars));

    def = this->add("first_layer_acceleration", coFloat);
    def->label = L("First layer");
	def->category = CATEGORY_NAME_SPEED;
	def->tooltip = L("This is the acceleration your printer will use for first layer. Set zero "
                   "to disable acceleration control for first layer.");
    def->sidetext = L("mm/s²");
    def->min = 0;
    def->mode = comExpert;
    def->set_default_value(new ConfigOptionFloat(0));

    def = this->add("first_layer_bed_temperature", coInts);
    def->label = L("First layer");
<<<<<<< HEAD
	def->category = CATEGORY_NAME_FILAMENT;
	def->tooltip = L("Heated build plate temperature for the first layer. Set this to zero to disable "
=======
    def->full_label = L("First layer bed temperature");
    def->tooltip = L("Heated build plate temperature for the first layer. Set this to zero to disable "
>>>>>>> 18594261
                   "bed temperature control commands in the output.");
    def->sidetext = L("°C");
    def->max = 0;
    def->max = 300;
    def->set_default_value(new ConfigOptionInts { 0 });

    def = this->add("first_layer_extrusion_width", coFloatOrPercent);
    def->label = L("First layer");
    def->category = CATEGORY_NAME_ADVANCED;
    def->tooltip = L("Set this to a non-zero value to set a manual extrusion width for first layer. "
                   "You can use this to force fatter extrudates for better adhesion. If expressed "
                   "as percentage (for example 120%) it will be computed over first layer height. "
                   "If set to zero, it will use the default extrusion width.");
    def->sidetext = L("mm or %");
    def->ratio_over = "first_layer_height";
    def->min = 0;
    def->mode = comAdvanced;
    def->set_default_value(new ConfigOptionFloatOrPercent(200, true));

    def = this->add("first_layer_height", coFloatOrPercent);
    def->label = L("First layer height");
    def->category = CATEGORY_NAME_LAYERS;
    def->tooltip = L("When printing with very low layer heights, you might still want to print a thicker "
                   "bottom layer to improve adhesion and tolerance for non perfect build plates. "
                   "This can be expressed as an absolute value or as a percentage (for example: 150%) "
                   "over the default layer height.");
    def->sidetext = L("mm or %");
    def->ratio_over = "layer_height";
    def->set_default_value(new ConfigOptionFloatOrPercent(0.35, false));

    def = this->add("first_layer_speed", coFloatOrPercent);
    def->label = L("First layer speed");
	def->category = CATEGORY_NAME_SPEED;
	def->tooltip = L("If expressed as absolute value in mm/s, this speed will be applied to all the print moves "
                   "of the first layer, regardless of their type. If expressed as a percentage "
                   "(for example: 40%) it will scale the default speeds.");
    def->sidetext = L("mm/s or %");
    def->min = 0;
    def->mode = comAdvanced;
    def->set_default_value(new ConfigOptionFloatOrPercent(30, false));

    def = this->add("first_layer_temperature", coInts);
    def->label = L("First layer");
<<<<<<< HEAD
	def->category = CATEGORY_NAME_FILAMENT;
	def->tooltip = L("Extruder temperature for first layer. If you want to control temperature manually "
=======
    def->full_label = L("First layer extruder temperature");
    def->tooltip = L("Extruder temperature for first layer. If you want to control temperature manually "
>>>>>>> 18594261
                   "during print, set this to zero to disable temperature control commands in the output file.");
    def->sidetext = L("°C");
    def->min = 0;
    def->max = max_temp;
    def->set_default_value(new ConfigOptionInts { 200 });

    def = this->add("gap_fill_speed", coFloat);
    def->label = L("Gap fill");
    def->category = CATEGORY_NAME_SPEED;
    def->tooltip = L("Speed for filling small gaps using short zigzag moves. Keep this reasonably low "
                   "to avoid too much shaking and resonance issues. Set zero to disable gaps filling.");
    def->sidetext = L("mm/s");
    def->min = 0;
    def->mode = comAdvanced;
    def->set_default_value(new ConfigOptionFloat(20));

    def = this->add("gcode_comments", coBool);
    def->label = L("Verbose G-code");
	def->category = CATEGORY_NAME_OUTPUT;
	def->tooltip = L("Enable this to get a commented G-code file, with each line explained by a descriptive text. "
                   "If you print from SD card, the additional weight of the file could make your firmware "
                   "slow down.");
    def->mode = comExpert;
    def->set_default_value(new ConfigOptionBool(0));

    def = this->add("gcode_flavor", coEnum);
    def->label = L("G-code flavor");
	def->category = CATEGORY_NAME_GENERAL;
	def->tooltip = L("Some G/M-code commands, including temperature control and others, are not universal. "
                   "Set this option to your printer's firmware to get a compatible output. "
                   "The \"No extrusion\" flavor prevents PrusaSlicer from exporting any extrusion value at all.");
    def->enum_keys_map = &ConfigOptionEnum<GCodeFlavor>::get_enum_values();
    def->enum_values.push_back("reprap");
    def->enum_values.push_back("repetier");
    def->enum_values.push_back("teacup");
    def->enum_values.push_back("makerware");
    def->enum_values.push_back("marlin");
    def->enum_values.push_back("sailfish");
    def->enum_values.push_back("mach3");
    def->enum_values.push_back("machinekit");
    def->enum_values.push_back("smoothie");
    def->enum_values.push_back("no-extrusion");
    def->enum_labels.push_back("RepRap/Sprinter");
    def->enum_labels.push_back("Repetier");
    def->enum_labels.push_back("Teacup");
    def->enum_labels.push_back("MakerWare (MakerBot)");
    def->enum_labels.push_back("Marlin");
    def->enum_labels.push_back("Sailfish (MakerBot)");
    def->enum_labels.push_back("Mach3/LinuxCNC");
    def->enum_labels.push_back("Machinekit");
    def->enum_labels.push_back("Smoothie");
    def->enum_labels.push_back(L("No extrusion"));
    def->mode = comExpert;
    def->set_default_value(new ConfigOptionEnum<GCodeFlavor>(gcfRepRap));

    def = this->add("gcode_label_objects", coBool);
    def->label = L("Label objects");
	def->category = CATEGORY_NAME_OUTPUT;
	def->tooltip = L("Enable this to add comments into the G-Code labeling print moves with what object they belong to,"
                   " which is useful for the Octoprint CancelObject plugin. This settings is NOT compatible with "
                   "Single Extruder Multi Material setup and Wipe into Object / Wipe into Infill.");
    def->mode = comAdvanced;
    def->set_default_value(new ConfigOptionBool(0));

    def = this->add("high_current_on_filament_swap", coBool);
    def->label = L("High extruder current on filament swap");
    def->tooltip = L("It may be beneficial to increase the extruder motor current during the filament exchange"
                   " sequence to allow for rapid ramming feed rates and to overcome resistance when loading"
                   " a filament with an ugly shaped tip.");
    def->mode = comExpert;
    def->set_default_value(new ConfigOptionBool(0));

    def = this->add("infill_acceleration", coFloat);
    def->label = L("Infill");
    def->tooltip = L("This is the acceleration your printer will use for infill. Set zero to disable "
                   "acceleration control for infill.");
    def->sidetext = L("mm/s²");
    def->min = 0;
    def->mode = comExpert;
    def->set_default_value(new ConfigOptionFloat(0));

    def = this->add("infill_every_layers", coInt);
    def->label = L("Combine infill every");
    def->category = CATEGORY_NAME_INFILL;
    def->tooltip = L("This feature allows to combine infill and speed up your print by extruding thicker "
                   "infill layers while preserving thin perimeters, thus accuracy.");
    def->sidetext = L("layers");
    def->full_label = L("Combine infill every n layers");
    def->min = 1;
    def->mode = comAdvanced;
    def->set_default_value(new ConfigOptionInt(1));

    def = this->add("infill_extruder", coInt);
    def->label = L("Infill extruder");
    def->category = CATEGORY_NAME_EXTRUDERS;
    def->tooltip = L("The extruder to use when printing infill.");
    def->min = 1;
    def->mode = comAdvanced;
    def->set_default_value(new ConfigOptionInt(1));

    def = this->add("infill_extrusion_width", coFloatOrPercent);
    def->label = L("Infill");
    def->category = CATEGORY_NAME_ADVANCED;
    def->tooltip = L("Set this to a non-zero value to set a manual extrusion width for infill. "
                   "If left zero, default extrusion width will be used if set, otherwise 1.125 x nozzle diameter will be used. "
                   "You may want to use fatter extrudates to speed up the infill and make your parts stronger. "
                   "If expressed as percentage (for example 90%) it will be computed over layer height.");
    def->sidetext = L("mm or %");
    def->min = 0;
    def->mode = comAdvanced;
    def->set_default_value(new ConfigOptionFloatOrPercent(0, false));

    def = this->add("infill_first", coBool);
    def->label = L("Infill before perimeters");
	def->category = CATEGORY_NAME_INFILL;
	def->tooltip = L("This option will switch the print order of perimeters and infill, making the latter first.");
    def->mode = comExpert;
    def->set_default_value(new ConfigOptionBool(false));

    def = this->add("infill_only_where_needed", coBool);
    def->label = L("Only infill where needed");
    def->category = CATEGORY_NAME_INFILL;
    def->tooltip = L("This option will limit infill to the areas actually needed for supporting ceilings "
                   "(it will act as internal support material). If enabled, slows down the G-code generation "
                   "due to the multiple checks involved.");
    def->mode = comAdvanced;
    def->set_default_value(new ConfigOptionBool(false));

    def = this->add("infill_overlap", coFloatOrPercent);
    def->label = L("Infill/perimeters overlap");
    def->category = CATEGORY_NAME_ADVANCED;
    def->tooltip = L("This setting applies an additional overlap between infill and perimeters for better bonding. "
                   "Theoretically this shouldn't be needed, but backlash might cause gaps. If expressed "
                   "as percentage (example: 15%) it is calculated over perimeter extrusion width.");
    def->sidetext = L("mm or %");
    def->ratio_over = "perimeter_extrusion_width";
    def->mode = comExpert;
    def->set_default_value(new ConfigOptionFloatOrPercent(25, true));

    def = this->add("infill_speed", coFloat);
    def->label = L("Infill");
    def->category = CATEGORY_NAME_SPEED;
    def->tooltip = L("Speed for printing the internal fill. Set to zero for auto.");
    def->sidetext = L("mm/s");
    def->aliases = { "print_feed_rate", "infill_feed_rate" };
    def->min = 0;
    def->mode = comAdvanced;
    def->set_default_value(new ConfigOptionFloat(80));

    def = this->add("inherits", coString);
    def->label = L("Inherits profile");
    def->tooltip = L("Name of the profile, from which this profile inherits.");
    def->full_width = true;
    def->height = 5;
    def->set_default_value(new ConfigOptionString());
    def->cli = ConfigOptionDef::nocli;

    // The following value is to be stored into the project file (AMF, 3MF, Config ...)
    // and it contains a sum of "inherits" values over the print and filament profiles.
    def = this->add("inherits_cummulative", coStrings);
    def->set_default_value(new ConfigOptionStrings());
    def->cli = ConfigOptionDef::nocli;

    def = this->add("interface_shells", coBool);
    def->label = L("Interface shells");
	def->category = CATEGORY_NAME_EXTRUDERS;
	def->tooltip = L("Force the generation of solid shells between adjacent materials/volumes. "
                   "Useful for multi-extruder prints with translucent materials or manual soluble "
                   "support material.");
    def->mode = comExpert;
    def->set_default_value(new ConfigOptionBool(false));

    def = this->add("ironing", coBool);
    def->label = L("Enable ironing");
    def->tooltip = L("Enable ironing of the top layers with the hot print head for smooth surface");
    def->category = L("Ironing");
    def->mode = comAdvanced;
    def->set_default_value(new ConfigOptionBool(false));

    def = this->add("ironing_type", coEnum);
    def->label = L("Ironing Type");
    def->category = L("Ironing");
    def->tooltip = L("Ironing Type");
    def->enum_keys_map = &ConfigOptionEnum<IroningType>::get_enum_values();
    def->enum_values.push_back("top");
    def->enum_values.push_back("topmost");
    def->enum_values.push_back("solid");
    def->enum_labels.push_back("All top surfaces");
    def->enum_labels.push_back("Topmost surface only");
    def->enum_labels.push_back("All solid surfaces");
    def->mode = comAdvanced;
    def->set_default_value(new ConfigOptionEnum<IroningType>(IroningType::TopSurfaces));

    def = this->add("ironing_flowrate", coPercent);
    def->label = L("Flow rate");
    def->category = L("Ironing");
    def->tooltip = L("Percent of a flow rate relative to object's normal layer height.");
    def->sidetext = L("%");
    def->ratio_over = "layer_height";
    def->min = 0;
    def->mode = comExpert;
    def->set_default_value(new ConfigOptionPercent(15));

    def = this->add("ironing_spacing", coFloat);
    def->label = L("Spacing between ironing passes");
    def->category = L("Ironing");
    def->tooltip = L("Distance between ironing lines");
    def->sidetext = L("mm");
    def->min = 0;
    def->mode = comExpert;
    def->set_default_value(new ConfigOptionFloat(0.1));

    def = this->add("ironing_speed", coFloat);
    def->label = L("Ironing speed");
    def->category = L("Speed");
    def->tooltip = L("Ironing speed");
    def->sidetext = L("mm/s");
    def->min = 0;
    def->mode = comAdvanced;
    def->set_default_value(new ConfigOptionFloat(15));

    def = this->add("layer_gcode", coString);
    def->label = L("After layer change G-code");
    def->tooltip = L("This custom code is inserted at every layer change, right after the Z move "
                   "and before the extruder moves to the first layer point. Note that you can use "
                   "placeholder variables for all Slic3r settings as well as [layer_num] and [layer_z].");
    def->cli = "after-layer-gcode|layer-gcode";
    def->multiline = true;
    def->full_width = true;
    def->height = 5;
    def->mode = comExpert;
    def->set_default_value(new ConfigOptionString(""));

    def = this->add("remaining_times", coBool);
    def->label = L("Supports remaining times");
	def->category = CATEGORY_NAME_GENERAL;
	def->tooltip = L("Emit M73 P[percent printed] R[remaining time in minutes] at 1 minute"
                     " intervals into the G-code to let the firmware show accurate remaining time."
                     " As of now only the Prusa i3 MK3 firmware recognizes M73."
                     " Also the i3 MK3 firmware supports M73 Qxx Sxx for the silent mode.");
    def->mode = comExpert;
    def->set_default_value(new ConfigOptionBool(false));

    def = this->add("silent_mode", coBool);
    def->label = L("Supports stealth mode");
	def->category = CATEGORY_NAME_GENERAL;
	def->tooltip = L("The firmware supports stealth mode");
    def->mode = comExpert;
    def->set_default_value(new ConfigOptionBool(true));

    {
        struct AxisDefault {
            std::string         name;
            std::vector<double> max_feedrate;
            std::vector<double> max_acceleration;
            std::vector<double> max_jerk;
        };
        std::vector<AxisDefault> axes {
            // name, max_feedrate,  max_acceleration, max_jerk
            { "x", { 500., 200. }, {  9000., 1000. }, { 10. , 10.  } },
            { "y", { 500., 200. }, {  9000., 1000. }, { 10. , 10.  } },
            { "z", {  12.,  12. }, {   500.,  200. }, {  0.2,  0.4 } },
            { "e", { 120., 120. }, { 10000., 5000. }, {  2.5,  2.5 } }
        };
        for (const AxisDefault &axis : axes) {
            std::string axis_upper = boost::to_upper_copy<std::string>(axis.name);
            // Add the machine feedrate limits for XYZE axes. (M203)
            def = this->add("machine_max_feedrate_" + axis.name, coFloats);
            def->full_label = (boost::format("Maximum feedrate %1%") % axis_upper).str();
            (void)L("Maximum feedrate X");
            (void)L("Maximum feedrate Y");
            (void)L("Maximum feedrate Z");
            (void)L("Maximum feedrate E");
            def->category = CATEGORY_NAME_MACHINE_LIMITES;
            def->tooltip  = (boost::format("Maximum feedrate of the %1% axis") % axis_upper).str();
            (void)L("Maximum feedrate of the X axis");
            (void)L("Maximum feedrate of the Y axis");
            (void)L("Maximum feedrate of the Z axis");
            (void)L("Maximum feedrate of the E axis");
            def->sidetext = L("mm/s");
            def->min = 0;
            def->mode = comAdvanced;
            def->set_default_value(new ConfigOptionFloats(axis.max_feedrate));
            // Add the machine acceleration limits for XYZE axes (M201)
            def = this->add("machine_max_acceleration_" + axis.name, coFloats);
            def->full_label = (boost::format("Maximum acceleration %1%") % axis_upper).str();
            (void)L("Maximum acceleration X");
            (void)L("Maximum acceleration Y");
            (void)L("Maximum acceleration Z");
            (void)L("Maximum acceleration E");
            def->category = CATEGORY_NAME_MACHINE_LIMITES;
            def->tooltip  = (boost::format("Maximum acceleration of the %1% axis") % axis_upper).str();
            (void)L("Maximum acceleration of the X axis");
            (void)L("Maximum acceleration of the Y axis");
            (void)L("Maximum acceleration of the Z axis");
            (void)L("Maximum acceleration of the E axis");
            def->sidetext = L("mm/s²");
            def->min = 0;
            def->mode = comAdvanced;
            def->set_default_value(new ConfigOptionFloats(axis.max_acceleration));
            // Add the machine jerk limits for XYZE axes (M205)
            def = this->add("machine_max_jerk_" + axis.name, coFloats);
            def->full_label = (boost::format("Maximum jerk %1%") % axis_upper).str();
            (void)L("Maximum jerk X");
            (void)L("Maximum jerk Y");
            (void)L("Maximum jerk Z");
            (void)L("Maximum jerk E");
            def->category = CATEGORY_NAME_MACHINE_LIMITES;
            def->tooltip  = (boost::format("Maximum jerk of the %1% axis") % axis_upper).str();
            (void)L("Maximum jerk of the X axis");
            (void)L("Maximum jerk of the Y axis");
            (void)L("Maximum jerk of the Z axis");
            (void)L("Maximum jerk of the E axis");
            def->sidetext = L("mm/s");
            def->min = 0;
            def->mode = comAdvanced;
            def->set_default_value(new ConfigOptionFloats(axis.max_jerk));
        }
    }

    // M205 S... [mm/sec]
    def = this->add("machine_min_extruding_rate", coFloats);
    def->full_label = L("Minimum feedrate when extruding");
    def->category = CATEGORY_NAME_MACHINE_LIMITES;
    def->tooltip = L("Minimum feedrate when extruding (M205 S)");
    def->sidetext = L("mm/s");
    def->min = 0;
    def->mode = comAdvanced;
    def->set_default_value(new ConfigOptionFloats{ 0., 0. });

    // M205 T... [mm/sec]
    def = this->add("machine_min_travel_rate", coFloats);
    def->full_label = L("Minimum travel feedrate");
    def->category = CATEGORY_NAME_MACHINE_LIMITES;
    def->tooltip = L("Minimum travel feedrate (M205 T)");
    def->sidetext = L("mm/s");
    def->min = 0;
    def->mode = comAdvanced;
    def->set_default_value(new ConfigOptionFloats{ 0., 0. });

    // M204 S... [mm/sec^2]
    def = this->add("machine_max_acceleration_extruding", coFloats);
    def->full_label = L("Maximum acceleration when extruding");
    def->category = CATEGORY_NAME_MACHINE_LIMITES;
    def->tooltip = L("Maximum acceleration when extruding (M204 S)");
    def->sidetext = L("mm/s²");
    def->min = 0;
    def->mode = comAdvanced;
    def->set_default_value(new ConfigOptionFloats{ 1500., 1250. });

    // M204 T... [mm/sec^2]
    def = this->add("machine_max_acceleration_retracting", coFloats);
    def->full_label = L("Maximum acceleration when retracting");
    def->category = CATEGORY_NAME_MACHINE_LIMITES;
    def->tooltip = L("Maximum acceleration when retracting (M204 T)");
    def->sidetext = L("mm/s²");
    def->min = 0;
    def->mode = comAdvanced;
    def->set_default_value(new ConfigOptionFloats{ 1500., 1250. });

    def = this->add("max_fan_speed", coInts);
    def->label = L("Max");
	def->category = CATEGORY_NAME_COOLING;
	def->tooltip = L("This setting represents the maximum speed of your fan.");
    def->sidetext = L("%");
    def->min = 0;
    def->max = 100;
    def->mode = comExpert;
    def->set_default_value(new ConfigOptionInts { 100 });

    def = this->add("max_layer_height", coFloats);
    def->label = L("Max");
	def->category = CATEGORY_NAME_EXTRUDER_N;
	def->tooltip = L("This is the highest printable layer height for this extruder, used to cap "
                   "the variable layer height and support layer height. Maximum recommended layer height "
                   "is 75% of the extrusion width to achieve reasonable inter-layer adhesion. "
                   "If set to 0, layer height is limited to 75% of the nozzle diameter.");
    def->sidetext = L("mm");
    def->min = 0;
    def->mode = comAdvanced;
    def->set_default_value(new ConfigOptionFloats { 0. });

    def = this->add("max_print_speed", coFloat);
    def->label = L("Max print speed");
	def->category = CATEGORY_NAME_SPEED;
	def->tooltip = L("When setting other speed settings to 0 Slic3r will autocalculate the optimal speed "
                   "in order to keep constant extruder pressure. This experimental setting is used "
                   "to set the highest print speed you want to allow.");
    def->sidetext = L("mm/s");
    def->min = 1;
    def->mode = comExpert;
    def->set_default_value(new ConfigOptionFloat(80));

    def = this->add("max_volumetric_speed", coFloat);
    def->label = L("Max volumetric speed");
	def->category = CATEGORY_NAME_SPEED;
	def->tooltip = L("This experimental setting is used to set the maximum volumetric speed your "
                   "extruder supports.");
    def->sidetext = L("mm³/s");
    def->min = 0;
    def->mode = comExpert;
    def->set_default_value(new ConfigOptionFloat(0));

#ifdef HAS_PRESSURE_EQUALIZER
    def = this->add("max_volumetric_extrusion_rate_slope_positive", coFloat);
    def->label = L("Max volumetric slope positive");
    def->tooltip = L("This experimental setting is used to limit the speed of change in extrusion rate. "
                   "A value of 1.8 mm³/s² ensures, that a change from the extrusion rate "
                   "of 1.8 mm³/s (0.45mm extrusion width, 0.2mm extrusion height, feedrate 20 mm/s) "
                   "to 5.4 mm³/s (feedrate 60 mm/s) will take at least 2 seconds.");
    def->sidetext = L("mm³/s²");
    def->min = 0;
    def->mode = comExpert;
    def->set_default_value(new ConfigOptionFloat(0));

    def = this->add("max_volumetric_extrusion_rate_slope_negative", coFloat);
    def->label = L("Max volumetric slope negative");
    def->tooltip = L("This experimental setting is used to limit the speed of change in extrusion rate. "
                   "A value of 1.8 mm³/s² ensures, that a change from the extrusion rate "
                   "of 1.8 mm³/s (0.45mm extrusion width, 0.2mm extrusion height, feedrate 20 mm/s) "
                   "to 5.4 mm³/s (feedrate 60 mm/s) will take at least 2 seconds.");
    def->sidetext = L("mm³/s²");
    def->min = 0;
    def->mode = comExpert;
    def->set_default_value(new ConfigOptionFloat(0));
#endif /* HAS_PRESSURE_EQUALIZER */

    def = this->add("min_fan_speed", coInts);
    def->label = L("Min");
	def->category = CATEGORY_NAME_COOLING;
	def->tooltip = L("This setting represents the minimum PWM your fan needs to work.");
    def->sidetext = L("%");
    def->min = 0;
    def->max = 100;
    def->mode = comExpert;
    def->set_default_value(new ConfigOptionInts { 35 });

    def = this->add("min_layer_height", coFloats);
    def->label = L("Min");
	def->category = CATEGORY_NAME_EXTRUDER_N;
	def->tooltip = L("This is the lowest printable layer height for this extruder and limits "
                   "the resolution for variable layer height. Typical values are between 0.05 mm and 0.1 mm.");
    def->sidetext = L("mm");
    def->min = 0;
    def->mode = comAdvanced;
    def->set_default_value(new ConfigOptionFloats { 0.07 });

    def = this->add("min_print_speed", coFloats);
    def->label = L("Min print speed");
	def->category = CATEGORY_NAME_COOLING;
	def->tooltip = L("Slic3r will not scale speed down below this speed.");
    def->sidetext = L("mm/s");
    def->min = 0;
    def->mode = comExpert;
    def->set_default_value(new ConfigOptionFloats { 10. });

    def = this->add("min_skirt_length", coFloat);
    def->label = L("Minimal filament extrusion length");
	def->category = CATEGORY_NAME_SKIRT;
	def->tooltip = L("Generate no less than the number of skirt loops required to consume "
                   "the specified amount of filament on the bottom layer. For multi-extruder machines, "
                   "this minimum applies to each extruder.");
    def->sidetext = L("mm");
    def->min = 0;
    def->mode = comExpert;
    def->set_default_value(new ConfigOptionFloat(0));

    def = this->add("notes", coString);
    def->label = L("Configuration notes");
	def->category = CATEGORY_NAME_NOTES;
	def->tooltip = L("You can put here your personal notes. This text will be added to the G-code "
                   "header comments.");
    def->multiline = true;
    def->full_width = true;
    def->height = 13;
    def->mode = comAdvanced;
    def->set_default_value(new ConfigOptionString(""));

    def = this->add("nozzle_diameter", coFloats);
    def->label = L("Nozzle diameter");
	def->category = CATEGORY_NAME_EXTRUDER_N;
	def->tooltip = L("This is the diameter of your extruder nozzle (for example: 0.5, 0.35 etc.)");
    def->sidetext = L("mm");
    def->set_default_value(new ConfigOptionFloats { 0.4 });

    def = this->add("host_type", coEnum);
    def->label = L("Host Type");
	def->category = CATEGORY_NAME_GENERAL;
	def->tooltip = L("Slic3r can upload G-code files to a printer host. This field must contain "
                   "the kind of the host.");
    def->enum_keys_map = &ConfigOptionEnum<PrintHostType>::get_enum_values();
    def->enum_values.push_back("octoprint");
    def->enum_values.push_back("duet");
    def->enum_values.push_back("flashair");
    def->enum_values.push_back("astrobox");
    def->enum_labels.push_back("OctoPrint");
    def->enum_labels.push_back("Duet");
    def->enum_labels.push_back("FlashAir");
    def->enum_labels.push_back("AstroBox");
    def->mode = comAdvanced;
    def->set_default_value(new ConfigOptionEnum<PrintHostType>(htOctoPrint));

    def = this->add("only_retract_when_crossing_perimeters", coBool);
    def->label = L("Only retract when crossing perimeters");
	def->category = CATEGORY_NAME_INFILL;
	def->tooltip = L("Disables retraction when the travel path does not exceed the upper layer's perimeters "
                   "(and thus any ooze will be probably invisible).");
    def->mode = comExpert;
    def->set_default_value(new ConfigOptionBool(true));

    def = this->add("ooze_prevention", coBool);
    def->label = L("Enable");
	def->category = CATEGORY_NAME_EXTRUDERS;
	def->tooltip = L("This option will drop the temperature of the inactive extruders to prevent oozing. "
                   "It will enable a tall skirt automatically and move extruders outside such "
                   "skirt when changing temperatures.");
    def->mode = comExpert;
    def->set_default_value(new ConfigOptionBool(false));

    def = this->add("output_filename_format", coString);
    def->label = L("Output filename format");
	def->category = CATEGORY_NAME_OUTPUT;
	def->tooltip = L("You can use all configuration options as variables inside this template. "
                   "For example: [layer_height], [fill_density] etc. You can also use [timestamp], "
                   "[year], [month], [day], [hour], [minute], [second], [version], [input_filename], "
                   "[input_filename_base].");
    def->full_width = true;
    def->mode = comExpert;
    def->set_default_value(new ConfigOptionString("[input_filename_base].gcode"));

    def = this->add("overhangs", coBool);
    def->label = L("Detect bridging perimeters");
    def->category = CATEGORY_NAME_LAYERS;
    def->tooltip = L("Experimental option to adjust flow for overhangs (bridge flow will be used), "
                   "to apply bridge speed to them and enable fan.");
    def->mode = comAdvanced;
    def->set_default_value(new ConfigOptionBool(true));

    def = this->add("parking_pos_retraction", coFloat);
    def->label = L("Filament parking position");
    def->tooltip = L("Distance of the extruder tip from the position where the filament is parked "
                      "when unloaded. This should match the value in printer firmware.");
    def->sidetext = L("mm");
    def->min = 0;
    def->mode = comAdvanced;
    def->set_default_value(new ConfigOptionFloat(92.f));

    def = this->add("extra_loading_move", coFloat);
    def->label = L("Extra loading distance");
    def->tooltip = L("When set to zero, the distance the filament is moved from parking position during load "
                      "is exactly the same as it was moved back during unload. When positive, it is loaded further, "
                      " if negative, the loading move is shorter than unloading.");
    def->sidetext = L("mm");
    def->mode = comAdvanced;
    def->set_default_value(new ConfigOptionFloat(-2.f));

    def = this->add("perimeter_acceleration", coFloat);
    def->label = L("Perimeters");
    def->tooltip = L("This is the acceleration your printer will use for perimeters. "
                   "A high value like 9000 usually gives good results if your hardware is up to the job. "
                   "Set zero to disable acceleration control for perimeters.");
    def->sidetext = L("mm/s²");
    def->mode = comExpert;
    def->set_default_value(new ConfigOptionFloat(0));

    def = this->add("perimeter_extruder", coInt);
    def->label = L("Perimeter extruder");
    def->category = CATEGORY_NAME_EXTRUDERS;
    def->tooltip = L("The extruder to use when printing perimeters and brim. First extruder is 1.");
    def->aliases = { "perimeters_extruder" };
    def->min = 1;
    def->mode = comAdvanced;
    def->set_default_value(new ConfigOptionInt(1));

    def = this->add("perimeter_extrusion_width", coFloatOrPercent);
    def->label = L("Perimeters");
    def->category = CATEGORY_NAME_ADVANCED;
    def->tooltip = L("Set this to a non-zero value to set a manual extrusion width for perimeters. "
                   "You may want to use thinner extrudates to get more accurate surfaces. "
                   "If left zero, default extrusion width will be used if set, otherwise 1.125 x nozzle diameter will be used. "
                   "If expressed as percentage (for example 200%) it will be computed over layer height.");
    def->sidetext = L("mm or %");
    def->aliases = { "perimeters_extrusion_width" };
    def->min = 0;
    def->mode = comAdvanced;
    def->set_default_value(new ConfigOptionFloatOrPercent(0, false));

    def = this->add("perimeter_speed", coFloat);
    def->label = L("Perimeters");
    def->category = CATEGORY_NAME_SPEED;
    def->tooltip = L("Speed for perimeters (contours, aka vertical shells). Set to zero for auto.");
    def->sidetext = L("mm/s");
    def->aliases = { "perimeter_feed_rate" };
    def->min = 0;
    def->mode = comAdvanced;
    def->set_default_value(new ConfigOptionFloat(60));

    def = this->add("perimeters", coInt);
    def->label = L("Perimeters");
    def->category = CATEGORY_NAME_LAYERS;
    def->tooltip = L("This option sets the number of perimeters to generate for each layer. "
                   "Note that Slic3r may increase this number automatically when it detects "
                   "sloping surfaces which benefit from a higher number of perimeters "
                   "if the Extra Perimeters option is enabled.");
    def->sidetext = L("(minimum)");
    def->aliases = { "perimeter_offsets" };
    def->min = 0;
    def->max = 10000;
    def->set_default_value(new ConfigOptionInt(3));

    def = this->add("post_process", coStrings);
    def->label = L("Post-processing scripts");
	def->category = CATEGORY_NAME_OUTPUT;
	def->tooltip = L("If you want to process the output G-code through custom scripts, "
                   "just list their absolute paths here. Separate multiple scripts with a semicolon. "
                   "Scripts will be passed the absolute path to the G-code file as the first argument, "
                   "and they can access the Slic3r config settings by reading environment variables.");
    def->gui_flags = "serialized";
    def->multiline = true;
    def->full_width = true;
    def->height = 6;
    def->mode = comExpert;
    def->set_default_value(new ConfigOptionStrings());

    def = this->add("printer_model", coString);
    def->label = L("Printer type");
    def->tooltip = L("Type of the printer.");
    def->set_default_value(new ConfigOptionString());
    def->cli = ConfigOptionDef::nocli;

    def = this->add("printer_notes", coString);
    def->label = L("Printer notes");
	def->category = CATEGORY_NAME_NOTES;
	def->tooltip = L("You can put your notes regarding the printer here.");
    def->multiline = true;
    def->full_width = true;
    def->height = 13;
    def->mode = comAdvanced;
    def->set_default_value(new ConfigOptionString(""));

    def = this->add("printer_vendor", coString);
    def->label = L("Printer vendor");
    def->tooltip = L("Name of the printer vendor.");
    def->set_default_value(new ConfigOptionString());
    def->cli = ConfigOptionDef::nocli;

    def = this->add("printer_variant", coString);
    def->label = L("Printer variant");
    def->tooltip = L("Name of the printer variant. For example, the printer variants may be differentiated by a nozzle diameter.");
    def->set_default_value(new ConfigOptionString());
    def->cli = ConfigOptionDef::nocli;

    def = this->add("print_settings_id", coString);
    def->set_default_value(new ConfigOptionString(""));
    def->cli = ConfigOptionDef::nocli;

    def = this->add("printer_settings_id", coString);
    def->set_default_value(new ConfigOptionString(""));
    def->cli = ConfigOptionDef::nocli;

    def = this->add("raft_layers", coInt);
    def->label = L("Raft layers");
    def->category = CATEGORY_NAME_SUPPORT_MAT;
    def->tooltip = L("The object will be raised by this number of layers, and support material "
                   "will be generated under it.");
    def->sidetext = L("layers");
    def->min = 0;
    def->mode = comAdvanced;
    def->set_default_value(new ConfigOptionInt(0));

    def = this->add("resolution", coFloat);
    def->label = L("Resolution");
	def->category = CATEGORY_NAME_ADVANCED;
	def->tooltip = L("Minimum detail resolution, used to simplify the input file for speeding up "
                   "the slicing job and reducing memory usage. High-resolution models often carry "
                   "more detail than printers can render. Set to zero to disable any simplification "
                   "and use full resolution from input.");
    def->sidetext = L("mm");
    def->min = 0;
    def->mode = comExpert;
    def->set_default_value(new ConfigOptionFloat(0));

    def = this->add("retract_before_travel", coFloats);
    def->label = L("Minimum travel after retraction");
	def->category = CATEGORY_NAME_EXTRUDER_N;
	def->tooltip = L("Retraction is not triggered when travel moves are shorter than this length.");
    def->sidetext = L("mm");
    def->mode = comAdvanced;
    def->set_default_value(new ConfigOptionFloats { 2. });

    def = this->add("retract_before_wipe", coPercents);
    def->label = L("Retract amount before wipe");
	def->category = CATEGORY_NAME_EXTRUDER_N;
	def->tooltip = L("With bowden extruders, it may be wise to do some amount of quick retract "
                   "before doing the wipe movement.");
    def->sidetext = L("%");
    def->mode = comAdvanced;
    def->set_default_value(new ConfigOptionPercents { 0. });

    def = this->add("retract_layer_change", coBools);
    def->label = L("Retract on layer change");
	def->category = CATEGORY_NAME_EXTRUDER_N;
	def->tooltip = L("This flag enforces a retraction whenever a Z move is done.");
    def->mode = comAdvanced;
    def->set_default_value(new ConfigOptionBools { false });

    def = this->add("retract_length", coFloats);
    def->label = L("Length");
    def->full_label = L("Retraction Length");
	def->category = CATEGORY_NAME_EXTRUDER_N;
	def->tooltip = L("When retraction is triggered, filament is pulled back by the specified amount "
                   "(the length is measured on raw filament, before it enters the extruder).");
    def->sidetext = L("mm (zero to disable)");
    def->set_default_value(new ConfigOptionFloats { 2. });

    def = this->add("retract_length_toolchange", coFloats);
    def->label = L("Length");
	def->category = CATEGORY_NAME_EXTRUDER_N;
	def->full_label = L("Retraction Length (Toolchange)");
    def->tooltip = L("When retraction is triggered before changing tool, filament is pulled back "
                   "by the specified amount (the length is measured on raw filament, before it enters "
                   "the extruder).");
    def->sidetext = L("mm (zero to disable)");
    def->mode = comExpert;
    def->set_default_value(new ConfigOptionFloats { 10. });

    def = this->add("retract_lift", coFloats);
    def->label = L("Lift Z");
	def->category = CATEGORY_NAME_EXTRUDER_N;
	def->tooltip = L("If you set this to a positive value, Z is quickly raised every time a retraction "
                   "is triggered. When using multiple extruders, only the setting for the first extruder "
                   "will be considered.");
    def->sidetext = L("mm");
    def->set_default_value(new ConfigOptionFloats { 0. });

    def = this->add("retract_lift_above", coFloats);
    def->label = L("Above Z");
	def->category = CATEGORY_NAME_EXTRUDER_N;
	def->full_label = L("Only lift Z above");
    def->tooltip = L("If you set this to a positive value, Z lift will only take place above the specified "
                   "absolute Z. You can tune this setting for skipping lift on the first layers.");
    def->sidetext = L("mm");
    def->mode = comAdvanced;
    def->set_default_value(new ConfigOptionFloats { 0. });

    def = this->add("retract_lift_below", coFloats);
    def->label = L("Below Z");
	def->category = CATEGORY_NAME_EXTRUDER_N;
	def->full_label = L("Only lift Z below");
    def->tooltip = L("If you set this to a positive value, Z lift will only take place below "
                   "the specified absolute Z. You can tune this setting for limiting lift "
                   "to the first layers.");
    def->sidetext = L("mm");
    def->mode = comAdvanced;
    def->set_default_value(new ConfigOptionFloats { 0. });

    def = this->add("retract_restart_extra", coFloats);
    def->label = L("Extra length on restart");
	def->category = CATEGORY_NAME_EXTRUDER_N;
	def->tooltip = L("When the retraction is compensated after the travel move, the extruder will push "
                   "this additional amount of filament. This setting is rarely needed.");
    def->sidetext = L("mm");
    def->mode = comAdvanced;
    def->set_default_value(new ConfigOptionFloats { 0. });

    def = this->add("retract_restart_extra_toolchange", coFloats);
    def->label = L("Extra length on restart");
	def->category = CATEGORY_NAME_EXTRUDER_N;
	def->tooltip = L("When the retraction is compensated after changing tool, the extruder will push "
                   "this additional amount of filament.");
    def->sidetext = L("mm");
    def->mode = comExpert;
    def->set_default_value(new ConfigOptionFloats { 0. });

    def = this->add("retract_speed", coFloats);
    def->label = L("Retraction Speed");
    def->full_label = L("Retraction Speed");
	def->category = CATEGORY_NAME_EXTRUDER_N;
	def->tooltip = L("The speed for retractions (it only applies to the extruder motor).");
    def->sidetext = L("mm/s");
    def->mode = comAdvanced;
    def->set_default_value(new ConfigOptionFloats { 40. });

    def = this->add("deretract_speed", coFloats);
    def->label = L("Deretraction Speed");
    def->full_label = L("Deretraction Speed");
	def->category = CATEGORY_NAME_EXTRUDER_N;
	def->tooltip = L("The speed for loading of a filament into extruder after retraction "
                   "(it only applies to the extruder motor). If left to zero, the retraction speed is used.");
    def->sidetext = L("mm/s");
    def->mode = comAdvanced;
    def->set_default_value(new ConfigOptionFloats { 0. });

    def = this->add("seam_position", coEnum);
    def->label = L("Seam position");
    def->category = CATEGORY_NAME_LAYERS;
    def->tooltip = L("Position of perimeters starting points.");
    def->enum_keys_map = &ConfigOptionEnum<SeamPosition>::get_enum_values();
    def->enum_values.push_back("random");
    def->enum_values.push_back("nearest");
    def->enum_values.push_back("aligned");
    def->enum_values.push_back("rear");
    def->enum_labels.push_back(L("Random"));
    def->enum_labels.push_back(L("Nearest"));
    def->enum_labels.push_back(L("Aligned"));
    def->enum_labels.push_back(L("Rear"));
    def->mode = comSimple;
    def->set_default_value(new ConfigOptionEnum<SeamPosition>(spAligned));

#if 0
    def = this->add("seam_preferred_direction", coFloat);
//    def->gui_type = "slider";
    def->label = L("Direction");
    def->sidetext = L("°");
    def->full_label = L("Preferred direction of the seam");
    def->tooltip = L("Seam preferred direction");
    def->min = 0;
    def->max = 360;
    def->set_default_value(new ConfigOptionFloat(0));

    def = this->add("seam_preferred_direction_jitter", coFloat);
//    def->gui_type = "slider";
    def->label = L("Jitter");
    def->sidetext = L("°");
    def->full_label = L("Seam preferred direction jitter");
    def->tooltip = L("Preferred direction of the seam - jitter");
    def->min = 0;
    def->max = 360;
    def->set_default_value(new ConfigOptionFloat(30));
#endif

    def = this->add("serial_port", coString);
    def->gui_type = "select_open";
    def->label = "";
    def->full_label = L("Serial port");
    def->tooltip = L("USB/serial port for printer connection.");
    def->width = 20;
    def->set_default_value(new ConfigOptionString(""));

    def = this->add("serial_speed", coInt);
    def->gui_type = "i_enum_open";
    def->label = L("Speed");
    def->full_label = L("Serial port speed");
    def->tooltip = L("Speed (baud) of USB/serial port for printer connection.");
    def->min = 1;
    def->max = 300000;
    def->enum_values.push_back("115200");
    def->enum_values.push_back("250000");
    def->mode = comAdvanced;
    def->set_default_value(new ConfigOptionInt(250000));

    def = this->add("skirt_distance", coFloat);
    def->label = L("Distance from object");
	def->category = CATEGORY_NAME_SKIRT;
	def->tooltip = L("Distance between skirt and object(s). Set this to zero to attach the skirt "
                   "to the object(s) and get a brim for better adhesion.");
    def->sidetext = L("mm");
    def->min = 0;
    def->set_default_value(new ConfigOptionFloat(6));

    def = this->add("skirt_height", coInt);
    def->label = L("Skirt height");
	def->category = CATEGORY_NAME_SKIRT;
	def->tooltip = L("Height of skirt expressed in layers. Set this to a tall value to use skirt "
                   "as a shield against drafts.");
    def->sidetext = L("layers");
    def->mode = comAdvanced;
    def->set_default_value(new ConfigOptionInt(1));

    def = this->add("draft_shield", coBool);
    def->label = L("Draft shield");
    def->tooltip = L("If enabled, the skirt will be as tall as a highest printed object. "
    				 "This is useful to protect an ABS or ASA print from warping and detaching from print bed due to wind draft.");
    def->mode = comAdvanced;
    def->set_default_value(new ConfigOptionBool(false));

    def = this->add("skirts", coInt);
    def->label = L("Loops (minimum)");
	def->category = CATEGORY_NAME_SKIRT;
	def->full_label = L("Skirt Loops");
    def->tooltip = L("Number of loops for the skirt. If the Minimum Extrusion Length option is set, "
                   "the number of loops might be greater than the one configured here. Set this to zero "
                   "to disable skirt completely.");
    def->min = 0;
    def->mode = comAdvanced;
    def->set_default_value(new ConfigOptionInt(1));

    def = this->add("slowdown_below_layer_time", coInts);
    def->label = L("Slow down if layer print time is below");
	def->category = CATEGORY_NAME_COOLING;
	def->tooltip = L("If layer print time is estimated below this number of seconds, print moves "
                   "speed will be scaled down to extend duration to this value.");
    def->sidetext = L("approximate seconds");
    def->min = 0;
    def->max = 1000;
    def->mode = comExpert;
    def->set_default_value(new ConfigOptionInts { 5 });

    def = this->add("small_perimeter_speed", coFloatOrPercent);
    def->label = L("Small perimeters");
    def->category = CATEGORY_NAME_SPEED;
    def->tooltip = L("This separate setting will affect the speed of perimeters having radius <= 6.5mm "
                   "(usually holes). If expressed as percentage (for example: 80%) it will be calculated "
                   "on the perimeters speed setting above. Set to zero for auto.");
    def->sidetext = L("mm/s or %");
    def->ratio_over = "perimeter_speed";
    def->min = 0;
    def->mode = comAdvanced;
    def->set_default_value(new ConfigOptionFloatOrPercent(15, false));

    def = this->add("solid_infill_below_area", coFloat);
    def->label = L("Solid infill threshold area");
    def->category = CATEGORY_NAME_INFILL;
    def->tooltip = L("Force solid infill for regions having a smaller area than the specified threshold.");
    def->sidetext = L("mm²");
    def->min = 0;
    def->mode = comExpert;
    def->set_default_value(new ConfigOptionFloat(70));

    def = this->add("solid_infill_extruder", coInt);
    def->label = L("Solid infill extruder");
    def->category = CATEGORY_NAME_EXTRUDERS;
    def->tooltip = L("The extruder to use when printing solid infill.");
    def->min = 1;
    def->mode = comAdvanced;
    def->set_default_value(new ConfigOptionInt(1));

    def = this->add("solid_infill_every_layers", coInt);
    def->label = L("Solid infill every");
    def->category = CATEGORY_NAME_INFILL;
    def->tooltip = L("This feature allows to force a solid layer every given number of layers. "
                   "Zero to disable. You can set this to any value (for example 9999); "
                   "Slic3r will automatically choose the maximum possible number of layers "
                   "to combine according to nozzle diameter and layer height.");
    def->sidetext = L("layers");
    def->min = 0;
    def->mode = comExpert;
    def->set_default_value(new ConfigOptionInt(0));

    def = this->add("solid_infill_extrusion_width", coFloatOrPercent);
    def->label = L("Solid infill");
    def->category = CATEGORY_NAME_ADVANCED;
    def->tooltip = L("Set this to a non-zero value to set a manual extrusion width for infill for solid surfaces. "
                   "If left zero, default extrusion width will be used if set, otherwise 1.125 x nozzle diameter will be used. "
                   "If expressed as percentage (for example 90%) it will be computed over layer height.");
    def->sidetext = L("mm or %");
    def->min = 0;
    def->mode = comAdvanced;
    def->set_default_value(new ConfigOptionFloatOrPercent(0, false));

    def = this->add("solid_infill_speed", coFloatOrPercent);
    def->label = L("Solid infill");
    def->category = CATEGORY_NAME_SPEED;
    def->tooltip = L("Speed for printing solid regions (top/bottom/internal horizontal shells). "
                   "This can be expressed as a percentage (for example: 80%) over the default "
                   "infill speed above. Set to zero for auto.");
    def->sidetext = L("mm/s or %");
    def->ratio_over = "infill_speed";
    def->aliases = { "solid_infill_feed_rate" };
    def->min = 0;
    def->mode = comAdvanced;
    def->set_default_value(new ConfigOptionFloatOrPercent(20, false));

    def = this->add("solid_layers", coInt);
    def->label = L("Solid layers");
	def->category = CATEGORY_NAME_LAYERS;
	def->tooltip = L("Number of solid layers to generate on top and bottom surfaces.");
    def->shortcut.push_back("top_solid_layers");
    def->shortcut.push_back("bottom_solid_layers");
    def->min = 0;

    def = this->add("solid_min_thickness", coFloat);
    def->label = L("Minimum thickness of a top / bottom shell");
    def->tooltip = L("Minimum thickness of a top / bottom shell");
    def->shortcut.push_back("top_solid_min_thickness");
    def->shortcut.push_back("bottom_solid_min_thickness");
    def->min = 0;

    def = this->add("spiral_vase", coBool);
    def->label = L("Spiral vase");
	def->category = CATEGORY_NAME_LAYERS;
	def->tooltip = L("This feature will raise Z gradually while printing a single-walled object "
                   "in order to remove any visible seam. This option requires a single perimeter, "
                   "no infill, no top solid layers and no support material. You can still set "
                   "any number of bottom solid layers as well as skirt/brim loops. "
                   "It won't work when printing more than an object.");
    def->set_default_value(new ConfigOptionBool(false));

    def = this->add("standby_temperature_delta", coInt);
    def->label = L("Temperature variation");
	def->category = CATEGORY_NAME_EXTRUDERS;
	def->tooltip = L("Temperature difference to be applied when an extruder is not active. "
                   "Enables a full-height \"sacrificial\" skirt on which the nozzles are periodically wiped.");
    def->sidetext = "∆°C";
    def->min = -max_temp;
    def->max = max_temp;
    def->mode = comExpert;
    def->set_default_value(new ConfigOptionInt(-5));

    def = this->add("start_gcode", coString);
    def->label = L("Start G-code");
	def->category = CATEGORY_NAME_CUSTOM_GCODE;
	def->tooltip = L("This start procedure is inserted at the beginning, after bed has reached "
                   "the target temperature and extruder just started heating, and before extruder "
                   "has finished heating. If PrusaSlicer detects M104 or M190 in your custom codes, "
                   "such commands will not be prepended automatically so you're free to customize "
                   "the order of heating commands and other custom actions. Note that you can use "
                   "placeholder variables for all PrusaSlicer settings, so you can put "
                   "a \"M109 S[first_layer_temperature]\" command wherever you want.");
    def->multiline = true;
    def->full_width = true;
    def->height = 12;
    def->mode = comExpert;
    def->set_default_value(new ConfigOptionString("G28 ; home all axes\nG1 Z5 F5000 ; lift nozzle\n"));

    def = this->add("start_filament_gcode", coStrings);
    def->label = L("Start G-code");
	def->category = CATEGORY_NAME_CUSTOM_GCODE;
	def->tooltip = L("This start procedure is inserted at the beginning, after any printer start gcode (and "
                   "after any toolchange to this filament in case of multi-material printers). "
                   "This is used to override settings for a specific filament. If PrusaSlicer detects "
                   "M104, M109, M140 or M190 in your custom codes, such commands will "
                   "not be prepended automatically so you're free to customize the order "
                   "of heating commands and other custom actions. Note that you can use placeholder variables "
                   "for all PrusaSlicer settings, so you can put a \"M109 S[first_layer_temperature]\" command "
                   "wherever you want. If you have multiple extruders, the gcode is processed "
                   "in extruder order.");
    def->multiline = true;
    def->full_width = true;
    def->height = 12;
    def->mode = comExpert;
    def->set_default_value(new ConfigOptionStrings { "; Filament gcode\n" });

    def = this->add("color_change_gcode", coString);
    def->label = L("Color change G-code");
    def->tooltip = L("This G-code will be used as a code for the color change");
    def->multiline = true;
    def->full_width = true;
    def->height = 12;
    def->mode = comExpert;
    def->set_default_value(new ConfigOptionString("M600"));

    def = this->add("pause_print_gcode", coString);
    def->label = L("Pause Print G-code");
    def->tooltip = L("This G-code will be used as a code for the pause print");
    def->multiline = true;
    def->full_width = true;
    def->height = 12;
    def->mode = comExpert;
    def->set_default_value(new ConfigOptionString("M601"));

    def = this->add("template_custom_gcode", coString);
    def->label = L("Custom G-code");
    def->tooltip = L("This G-code will be used as a custom code");
    def->multiline = true;
    def->full_width = true;
    def->height = 12;
    def->mode = comExpert;
    def->set_default_value(new ConfigOptionString(""));

    def = this->add("single_extruder_multi_material", coBool);
    def->label = L("Single Extruder Multi Material");
	def->category = CATEGORY_NAME_GENERAL;
	def->tooltip = L("The printer multiplexes filaments into a single hot end.");
    def->mode = comExpert;
    def->set_default_value(new ConfigOptionBool(false));

    def = this->add("single_extruder_multi_material_priming", coBool);
    def->label = L("Prime all printing extruders");
	def->category = CATEGORY_NAME_EXTRUDERS;
	def->tooltip = L("If enabled, all printing extruders will be primed at the front edge of the print bed at the start of the print.");
    def->mode = comAdvanced;
    def->set_default_value(new ConfigOptionBool(true));

    def = this->add("wipe_tower_no_sparse_layers", coBool);
    def->label = L("No sparse layers (EXPERIMENTAL)");
    def->tooltip = L("If enabled, the wipe tower will not be printed on layers with no toolchanges. "
                     "On layers with a toolchange, extruder will travel downward to print the wipe tower. "
                     "User is responsible for ensuring there is no collision with the print.");
    def->mode = comAdvanced;
    def->set_default_value(new ConfigOptionBool(false));

    def = this->add("support_material", coBool);
    def->label = L("Generate support material");
    def->category = CATEGORY_NAME_SUPPORT_MAT;
    def->tooltip = L("Enable support material generation.");
    def->set_default_value(new ConfigOptionBool(false));

    def = this->add("support_material_auto", coBool);
    def->label = L("Auto generated supports");
    def->category = CATEGORY_NAME_SUPPORT_MAT;
    def->tooltip = L("If checked, supports will be generated automatically based on the overhang threshold value."\
                     " If unchecked, supports will be generated inside the \"Support Enforcer\" volumes only.");
    def->mode = comSimple;
    def->set_default_value(new ConfigOptionBool(true));

    def = this->add("support_material_xy_spacing", coFloatOrPercent);
    def->label = L("XY separation between an object and its support");
    def->category = CATEGORY_NAME_SUPPORT_MAT;
    def->tooltip = L("XY separation between an object and its support. If expressed as percentage "
                   "(for example 50%), it will be calculated over external perimeter width.");
    def->sidetext = L("mm or %");
    def->ratio_over = "external_perimeter_extrusion_width";
    def->min = 0;
    def->mode = comAdvanced;
    // Default is half the external perimeter width.
    def->set_default_value(new ConfigOptionFloatOrPercent(50, true));

    def = this->add("support_material_angle", coFloat);
    def->label = L("Pattern angle");
    def->category = CATEGORY_NAME_SUPPORT_MAT;
    def->tooltip = L("Use this setting to rotate the support material pattern on the horizontal plane.");
    def->sidetext = L("°");
    def->min = 0;
    def->max = 359;
    def->mode = comExpert;
    def->set_default_value(new ConfigOptionFloat(0));

    def = this->add("support_material_buildplate_only", coBool);
    def->label = L("Support on build plate only");
    def->category = CATEGORY_NAME_SUPPORT_MAT;
    def->tooltip = L("Only create support if it lies on a build plate. Don't create support on a print.");
    def->mode = comSimple;
    def->set_default_value(new ConfigOptionBool(false));

    def = this->add("support_material_contact_distance", coFloat);
    def->gui_type = "f_enum_open";
    def->label = L("Contact Z distance");
    def->category = CATEGORY_NAME_SUPPORT_MAT;
    def->tooltip = L("The vertical distance between object and support material interface. "
                   "Setting this to 0 will also prevent Slic3r from using bridge flow and speed "
                   "for the first object layer.");
    def->sidetext = L("mm");
//    def->min = 0;
    def->enum_values.push_back("0");
    def->enum_values.push_back("0.2");
    def->enum_labels.push_back(L("0 (soluble)"));
    def->enum_labels.push_back(L("0.2 (detachable)"));
    def->mode = comAdvanced;
    def->set_default_value(new ConfigOptionFloat(0.2));

    def = this->add("support_material_enforce_layers", coInt);
    def->label = L("Enforce support for the first");
    def->category = CATEGORY_NAME_SUPPORT_MAT;
    def->tooltip = L("Generate support material for the specified number of layers counting from bottom, "
                   "regardless of whether normal support material is enabled or not and regardless "
                   "of any angle threshold. This is useful for getting more adhesion of objects "
                   "having a very thin or poor footprint on the build plate.");
    def->sidetext = L("layers");
    def->full_label = L("Enforce support for the first n layers");
    def->min = 0;
    def->mode = comExpert;
    def->set_default_value(new ConfigOptionInt(0));

    def = this->add("support_material_extruder", coInt);
    def->label = L("Support material/raft/skirt extruder");
    def->category = CATEGORY_NAME_EXTRUDERS;
    def->tooltip = L("The extruder to use when printing support material, raft and skirt "
                   "(1+, 0 to use the current extruder to minimize tool changes).");
    def->min = 0;
    def->mode = comAdvanced;
    def->set_default_value(new ConfigOptionInt(1));

    def = this->add("support_material_extrusion_width", coFloatOrPercent);
    def->label = L("Support material");
    def->category = CATEGORY_NAME_ADVANCED;
    def->tooltip = L("Set this to a non-zero value to set a manual extrusion width for support material. "
                   "If left zero, default extrusion width will be used if set, otherwise nozzle diameter will be used. "
                   "If expressed as percentage (for example 90%) it will be computed over layer height.");
    def->sidetext = L("mm or %");
    def->min = 0;
    def->mode = comAdvanced;
    def->set_default_value(new ConfigOptionFloatOrPercent(0, false));

    def = this->add("support_material_interface_contact_loops", coBool);
    def->label = L("Interface loops");
    def->category = CATEGORY_NAME_SUPPORT_MAT;
    def->tooltip = L("Cover the top contact layer of the supports with loops. Disabled by default.");
    def->mode = comExpert;
    def->set_default_value(new ConfigOptionBool(false));

    def = this->add("support_material_interface_extruder", coInt);
    def->label = L("Support material/raft interface extruder");
    def->category = CATEGORY_NAME_EXTRUDERS;
    def->tooltip = L("The extruder to use when printing support material interface "
                   "(1+, 0 to use the current extruder to minimize tool changes). This affects raft too.");
    def->min = 0;
    def->mode = comAdvanced;
    def->set_default_value(new ConfigOptionInt(1));

    def = this->add("support_material_interface_layers", coInt);
    def->label = L("Interface layers");
    def->category = CATEGORY_NAME_SUPPORT_MAT;
    def->tooltip = L("Number of interface layers to insert between the object(s) and support material.");
    def->sidetext = L("layers");
    def->min = 0;
    def->mode = comAdvanced;
    def->set_default_value(new ConfigOptionInt(3));

    def = this->add("support_material_interface_spacing", coFloat);
    def->label = L("Interface pattern spacing");
    def->category = CATEGORY_NAME_SUPPORT_MAT;
    def->tooltip = L("Spacing between interface lines. Set zero to get a solid interface.");
    def->sidetext = L("mm");
    def->min = 0;
    def->mode = comAdvanced;
    def->set_default_value(new ConfigOptionFloat(0));

    def = this->add("support_material_interface_speed", coFloatOrPercent);
    def->label = L("Support material interface");
    def->category = CATEGORY_NAME_SPEED;
    def->tooltip = L("Speed for printing support material interface layers. If expressed as percentage "
                   "(for example 50%) it will be calculated over support material speed.");
    def->sidetext = L("mm/s or %");
    def->ratio_over = "support_material_speed";
    def->min = 0;
    def->mode = comAdvanced;
    def->set_default_value(new ConfigOptionFloatOrPercent(100, true));

    def = this->add("support_material_pattern", coEnum);
    def->label = L("Pattern");
    def->category = CATEGORY_NAME_SUPPORT_MAT;
    def->tooltip = L("Pattern used to generate support material.");
    def->enum_keys_map = &ConfigOptionEnum<SupportMaterialPattern>::get_enum_values();
    def->enum_values.push_back("rectilinear");
    def->enum_values.push_back("rectilinear-grid");
    def->enum_values.push_back("honeycomb");
    def->enum_labels.push_back(L("Rectilinear"));
    def->enum_labels.push_back(L("Rectilinear grid"));
    def->enum_labels.push_back(L("Honeycomb"));
    def->mode = comAdvanced;
    def->set_default_value(new ConfigOptionEnum<SupportMaterialPattern>(smpRectilinear));

    def = this->add("support_material_spacing", coFloat);
    def->label = L("Pattern spacing");
    def->category = CATEGORY_NAME_SUPPORT_MAT;
    def->tooltip = L("Spacing between support material lines.");
    def->sidetext = L("mm");
    def->min = 0;
    def->mode = comAdvanced;
    def->set_default_value(new ConfigOptionFloat(2.5));

    def = this->add("support_material_speed", coFloat);
    def->label = L("Support material");
    def->category = CATEGORY_NAME_SPEED;
    def->tooltip = L("Speed for printing support material.");
    def->sidetext = L("mm/s");
    def->min = 0;
    def->mode = comAdvanced;
    def->set_default_value(new ConfigOptionFloat(60));

    def = this->add("support_material_synchronize_layers", coBool);
    def->label = L("Synchronize with object layers");
    def->category = CATEGORY_NAME_SUPPORT_MAT;
    def->tooltip = L("Synchronize support layers with the object print layers. This is useful "
                   "with multi-material printers, where the extruder switch is expensive.");
    def->mode = comExpert;
    def->set_default_value(new ConfigOptionBool(false));

    def = this->add("support_material_threshold", coInt);
    def->label = L("Overhang threshold");
    def->category = CATEGORY_NAME_SUPPORT_MAT;
    def->tooltip = L("Support material will not be generated for overhangs whose slope angle "
                   "(90° = vertical) is above the given threshold. In other words, this value "
                   "represent the most horizontal slope (measured from the horizontal plane) "
                   "that you can print without support material. Set to zero for automatic detection "
                   "(recommended).");
    def->sidetext = L("°");
    def->min = 0;
    def->max = 90;
    def->mode = comAdvanced;
    def->set_default_value(new ConfigOptionInt(0));

    def = this->add("support_material_with_sheath", coBool);
    def->label = L("With sheath around the support");
    def->category = CATEGORY_NAME_SUPPORT_MAT;
    def->tooltip = L("Add a sheath (a single perimeter line) around the base support. This makes "
                   "the support more reliable, but also more difficult to remove.");
    def->mode = comExpert;
    def->set_default_value(new ConfigOptionBool(true));

    def = this->add("temperature", coInts);
    def->label = L("Other layers");
	def->category = CATEGORY_NAME_FILAMENT;
	def->tooltip = L("Extruder temperature for layers after the first one. Set this to zero to disable "
                   "temperature control commands in the output.");
    def->sidetext = L("°C");
    def->full_label = L("Extruder temperature");
    def->min = 0;
    def->max = max_temp;
    def->set_default_value(new ConfigOptionInts { 200 });

    def = this->add("thin_walls", coBool);
    def->label = L("Detect thin walls");
    def->category = CATEGORY_NAME_LAYERS;
    def->tooltip = L("Detect single-width walls (parts where two extrusions don't fit and we need "
                   "to collapse them into a single trace).");
    def->mode = comAdvanced;
    def->set_default_value(new ConfigOptionBool(true));

    def = this->add("threads", coInt);
    def->label = L("Threads");
    def->tooltip = L("Threads are used to parallelize long-running tasks. Optimal threads number "
                   "is slightly above the number of available cores/processors.");
    def->readonly = true;
    def->min = 1;
    {
        int threads = (unsigned int)boost::thread::hardware_concurrency();
        def->set_default_value(new ConfigOptionInt(threads > 0 ? threads : 2));
        def->cli = ConfigOptionDef::nocli;
    }

    def = this->add("toolchange_gcode", coString);
    def->label = L("Tool change G-code");
    def->tooltip = L("This custom code is inserted before every toolchange. Placeholder variables for all PrusaSlicer settings "
                     "as well as {previous_extruder} and {next_extruder} can be used. When a tool-changing command "
                     "which changes to the correct extruder is included (such as T{next_extruder}), PrusaSlicer will emit no other such command. "
                     "It is therefore possible to script custom behaviour both before and after the toolchange.");
    def->multiline = true;
    def->full_width = true;
    def->height = 5;
    def->mode = comExpert;
    def->set_default_value(new ConfigOptionString(""));

    def = this->add("top_infill_extrusion_width", coFloatOrPercent);
    def->label = L("Top solid infill");
    def->category = CATEGORY_NAME_ADVANCED;
    def->tooltip = L("Set this to a non-zero value to set a manual extrusion width for infill for top surfaces. "
                   "You may want to use thinner extrudates to fill all narrow regions and get a smoother finish. "
                   "If left zero, default extrusion width will be used if set, otherwise nozzle diameter will be used. "
                   "If expressed as percentage (for example 90%) it will be computed over layer height.");
    def->sidetext = L("mm or %");
    def->min = 0;
    def->mode = comAdvanced;
    def->set_default_value(new ConfigOptionFloatOrPercent(0, false));

    def = this->add("top_solid_infill_speed", coFloatOrPercent);
    def->label = L("Top solid infill");
    def->category = CATEGORY_NAME_SPEED;
    def->tooltip = L("Speed for printing top solid layers (it only applies to the uppermost "
                   "external layers and not to their internal solid layers). You may want "
                   "to slow down this to get a nicer surface finish. This can be expressed "
                   "as a percentage (for example: 80%) over the solid infill speed above. "
                   "Set to zero for auto.");
    def->sidetext = L("mm/s or %");
    def->ratio_over = "solid_infill_speed";
    def->min = 0;
    def->mode = comAdvanced;
    def->set_default_value(new ConfigOptionFloatOrPercent(15, false));

    def = this->add("top_solid_layers", coInt);
    //TRN To be shown in Print Settings "Top solid layers"
    def->label = L("Top");
    def->category = CATEGORY_NAME_LAYERS;
    def->tooltip = L("Number of solid layers to generate on top surfaces.");
    def->full_label = L("Top solid layers");
    def->min = 0;
    def->set_default_value(new ConfigOptionInt(3));

    def = this->add("top_solid_min_thickness", coFloat);
    //TRN To be shown in Print Settings "Top solid layers"
    def->label = L("Top");
    def->category = L("Layers and Perimeters");
    def->tooltip = L("The number of top solid layers is increased above top_solid_layers if necessary to satisfy "
    				 "minimum thickness of top shell."
    				 " This is useful to prevent pillowing effect when printing with variable layer height.");
    def->full_label = L("Minimum top shell thickness");
    def->sidetext = L("mm");
    def->min = 0;
    def->set_default_value(new ConfigOptionFloat(0.));

    def = this->add("travel_speed", coFloat);
    def->label = L("Travel");
	def->category = CATEGORY_NAME_SPEED;
	def->tooltip = L("Speed for travel moves (jumps between distant extrusion points).");
    def->sidetext = L("mm/s");
    def->aliases = { "travel_feed_rate" };
    def->min = 1;
    def->mode = comAdvanced;
    def->set_default_value(new ConfigOptionFloat(130));

    def = this->add("use_firmware_retraction", coBool);
    def->label = L("Use firmware retraction");
	def->category = CATEGORY_NAME_GENERAL;
	def->tooltip = L("This experimental setting uses G10 and G11 commands to have the firmware "
                   "handle the retraction. This is only supported in recent Marlin.");
    def->mode = comExpert;
    def->set_default_value(new ConfigOptionBool(false));

    def = this->add("use_relative_e_distances", coBool);
    def->label = L("Use relative E distances");
	def->category = CATEGORY_NAME_GENERAL;
	def->tooltip = L("If your firmware requires relative E values, check this, "
                   "otherwise leave it unchecked. Most firmwares use absolute values.");
    def->mode = comExpert;
    def->set_default_value(new ConfigOptionBool(false));

    def = this->add("use_volumetric_e", coBool);
    def->label = L("Use volumetric E");
	def->category = CATEGORY_NAME_GENERAL;
	def->tooltip = L("This experimental setting uses outputs the E values in cubic millimeters "
                   "instead of linear millimeters. If your firmware doesn't already know "
                   "filament diameter(s), you can put commands like 'M200 D[filament_diameter_0] T0' "
                   "in your start G-code in order to turn volumetric mode on and use the filament "
                   "diameter associated to the filament selected in Slic3r. This is only supported "
                   "in recent Marlin.");
    def->mode = comExpert;
    def->set_default_value(new ConfigOptionBool(false));

    def = this->add("variable_layer_height", coBool);
    def->label = L("Enable variable layer height feature");
	def->category = CATEGORY_NAME_GENERAL;
	def->tooltip = L("Some printers or printer setups may have difficulties printing "
                   "with a variable layer height. Enabled by default.");
    def->mode = comExpert;
    def->set_default_value(new ConfigOptionBool(true));

    def = this->add("wipe", coBools);
    def->label = L("Wipe while retracting");
	def->category = CATEGORY_NAME_EXTRUDER_N;
	def->tooltip = L("This flag will move the nozzle while retracting to minimize the possible blob "
                   "on leaky extruders.");
    def->mode = comAdvanced;
    def->set_default_value(new ConfigOptionBools { false });

    def = this->add("wipe_tower", coBool);
    def->label = L("Enable");
	def->category = CATEGORY_NAME_EXTRUDERS;
	def->tooltip = L("Multi material printers may need to prime or purge extruders on tool changes. "
                   "Extrude the excess material into the wipe tower.");
    def->mode = comAdvanced;
    def->set_default_value(new ConfigOptionBool(false));

    def = this->add("wiping_volumes_extruders", coFloats);
    def->label = L("Purging volumes - load/unload volumes");
    def->tooltip = L("This vector saves required volumes to change from/to each tool used on the "
                     "wipe tower. These values are used to simplify creation of the full purging "
                     "volumes below.");
    def->set_default_value(new ConfigOptionFloats { 70.f, 70.f, 70.f, 70.f, 70.f, 70.f, 70.f, 70.f, 70.f, 70.f  });

    def = this->add("wiping_volumes_matrix", coFloats);
    def->label = L("Purging volumes - matrix");
    def->tooltip = L("This matrix describes volumes (in cubic milimetres) required to purge the"
                     " new filament on the wipe tower for any given pair of tools.");
    def->set_default_value(new ConfigOptionFloats {   0.f, 140.f, 140.f, 140.f, 140.f,
                                                    140.f,   0.f, 140.f, 140.f, 140.f,
                                                    140.f, 140.f,   0.f, 140.f, 140.f,
                                                    140.f, 140.f, 140.f,   0.f, 140.f,
                                                    140.f, 140.f, 140.f, 140.f,   0.f });

    def = this->add("wipe_tower_x", coFloat);
    def->label = L("Position X");
	def->category = CATEGORY_NAME_EXTRUDERS;
	def->tooltip = L("X coordinate of the left front corner of a wipe tower");
    def->sidetext = L("mm");
    def->mode = comAdvanced;
    def->set_default_value(new ConfigOptionFloat(180.));

    def = this->add("wipe_tower_y", coFloat);
    def->label = L("Position Y");
	def->category = CATEGORY_NAME_EXTRUDERS;
	def->tooltip = L("Y coordinate of the left front corner of a wipe tower");
    def->sidetext = L("mm");
    def->mode = comAdvanced;
    def->set_default_value(new ConfigOptionFloat(140.));

    def = this->add("wipe_tower_width", coFloat);
    def->label = L("Width");
	def->category = CATEGORY_NAME_EXTRUDERS;
	def->tooltip = L("Width of a wipe tower");
    def->sidetext = L("mm");
    def->mode = comAdvanced;
    def->set_default_value(new ConfigOptionFloat(60.));

    def = this->add("wipe_tower_rotation_angle", coFloat);
    def->label = L("Wipe tower rotation angle");
	def->category = CATEGORY_NAME_EXTRUDERS;
	def->tooltip = L("Wipe tower rotation angle with respect to x-axis.");
    def->sidetext = L("°");
    def->mode = comAdvanced;
    def->set_default_value(new ConfigOptionFloat(0.));

    def = this->add("wipe_into_infill", coBool);
    def->category = L("Wipe options");
    def->label = L("Wipe into this object's infill");
    def->tooltip = L("Purging after toolchange will done inside this object's infills. "
                     "This lowers the amount of waste but may result in longer print time "
                     " due to additional travel moves.");
    def->set_default_value(new ConfigOptionBool(false));

    def = this->add("wipe_into_objects", coBool);
    def->category = L("Wipe options");
    def->label = L("Wipe into this object");
    def->tooltip = L("Object will be used to purge the nozzle after a toolchange to save material "
                     "that would otherwise end up in the wipe tower and decrease print time. "
                     "Colours of the objects will be mixed as a result.");
    def->set_default_value(new ConfigOptionBool(false));

    def = this->add("wipe_tower_bridging", coFloat);
    def->label = L("Maximal bridging distance");
	def->category = CATEGORY_NAME_EXTRUDERS;
	def->tooltip = L("Maximal distance between supports on sparse infill sections.");
    def->sidetext = L("mm");
    def->mode = comAdvanced;
    def->set_default_value(new ConfigOptionFloat(10.));

    def = this->add("xy_size_compensation", coFloat);
    def->label = L("XY Size Compensation");
    def->category = CATEGORY_NAME_ADVANCED;
    def->tooltip = L("The object will be grown/shrunk in the XY plane by the configured value "
                   "(negative = inwards, positive = outwards). This might be useful "
                   "for fine-tuning hole sizes.");
    def->sidetext = L("mm");
    def->mode = comExpert;
    def->set_default_value(new ConfigOptionFloat(0));

    def = this->add("z_offset", coFloat);
    def->label = L("Z offset");
	def->category = CATEGORY_NAME_GENERAL;
	def->tooltip = L("This value will be added (or subtracted) from all the Z coordinates "
                   "in the output G-code. It is used to compensate for bad Z endstop position: "
                   "for example, if your endstop zero actually leaves the nozzle 0.3mm far "
                   "from the print bed, set this to -0.3 (or fix your endstop).");
    def->sidetext = L("mm");
    def->mode = comAdvanced;
    def->set_default_value(new ConfigOptionFloat(0));

    // Declare retract values for filament profile, overriding the printer's extruder profile.
    for (const char *opt_key : {
        // floats
        "retract_length", "retract_lift", "retract_lift_above", "retract_lift_below", "retract_speed", "deretract_speed", "retract_restart_extra", "retract_before_travel",
        // bools
        "retract_layer_change", "wipe",
        // percents
        "retract_before_wipe"}) {
        auto it_opt = options.find(opt_key);
        assert(it_opt != options.end());
        def = this->add_nullable(std::string("filament_") + opt_key, it_opt->second.type);
        def->label 		= it_opt->second.label;
        def->full_label = it_opt->second.full_label;
		def->category = CATEGORY_NAME_FILAMENT_OVERRIDES;
		def->tooltip 	= it_opt->second.tooltip;
        def->sidetext   = it_opt->second.sidetext;
        def->mode       = it_opt->second.mode;
        switch (def->type) {
        case coFloats   : def->set_default_value(new ConfigOptionFloatsNullable  (static_cast<const ConfigOptionFloats*  >(it_opt->second.default_value.get())->values)); break;
        case coPercents : def->set_default_value(new ConfigOptionPercentsNullable(static_cast<const ConfigOptionPercents*>(it_opt->second.default_value.get())->values)); break;
        case coBools    : def->set_default_value(new ConfigOptionBoolsNullable   (static_cast<const ConfigOptionBools*   >(it_opt->second.default_value.get())->values)); break;
        default: assert(false);
        }
    }
}

void PrintConfigDef::init_extruder_option_keys()
{
    // ConfigOptionFloats, ConfigOptionPercents, ConfigOptionBools, ConfigOptionStrings
    m_extruder_option_keys = {
        "nozzle_diameter", "min_layer_height", "max_layer_height", "extruder_offset",
        "retract_length", "retract_lift", "retract_lift_above", "retract_lift_below", "retract_speed", "deretract_speed",
        "retract_before_wipe", "retract_restart_extra", "retract_before_travel", "wipe",
        "retract_layer_change", "retract_length_toolchange", "retract_restart_extra_toolchange", "extruder_colour",
        "default_filament_profile"
    };

    m_extruder_retract_keys = {
        "deretract_speed",
        "retract_before_travel",
        "retract_before_wipe",
        "retract_layer_change",
        "retract_length",
        "retract_lift",
        "retract_lift_above",
        "retract_lift_below",
        "retract_restart_extra",
        "retract_speed",
        "wipe"
    };
    assert(std::is_sorted(m_extruder_retract_keys.begin(), m_extruder_retract_keys.end()));
}

void PrintConfigDef::init_sla_params()
{
    ConfigOptionDef* def;

    // SLA Printer settings

    def = this->add("display_width", coFloat);
    def->label = L("Display width");
	def->category = CATEGORY_NAME_GENERAL;
	def->tooltip = L("Width of the display");
    def->min = 1;
    def->set_default_value(new ConfigOptionFloat(120.));

    def = this->add("display_height", coFloat);
    def->label = L("Display height");
	def->category = CATEGORY_NAME_GENERAL;
	def->tooltip = L("Height of the display");
    def->min = 1;
    def->set_default_value(new ConfigOptionFloat(68.));

    def = this->add("display_pixels_x", coInt);
    def->full_label = L("Number of pixels in");
    def->label = ("X");
	def->category = CATEGORY_NAME_GENERAL;
	def->tooltip = L("Number of pixels in X");
    def->min = 100;
    def->set_default_value(new ConfigOptionInt(2560));

    def = this->add("display_pixels_y", coInt);
    def->label = ("Y");
	def->category = CATEGORY_NAME_GENERAL;
	def->tooltip = L("Number of pixels in Y");
    def->min = 100;
    def->set_default_value(new ConfigOptionInt(1440));

    def = this->add("display_mirror_x", coBool);
    def->full_label = L("Display horizontal mirroring");
    def->label = L("Mirror horizontally");
	def->category = CATEGORY_NAME_GENERAL;
	def->tooltip = L("Enable horizontal mirroring of output images");
    def->mode = comExpert;
    def->set_default_value(new ConfigOptionBool(true));

    def = this->add("display_mirror_y", coBool);
    def->full_label = L("Display vertical mirroring");
    def->label = L("Mirror vertically");
	def->category = CATEGORY_NAME_GENERAL;
	def->tooltip = L("Enable vertical mirroring of output images");
    def->mode = comExpert;
    def->set_default_value(new ConfigOptionBool(false));

    def = this->add("display_orientation", coEnum);
    def->label = L("Display orientation");
	def->category = CATEGORY_NAME_GENERAL;
	def->tooltip = L("Set the actual LCD display orientation inside the SLA printer."
                     " Portrait mode will flip the meaning of display width and height parameters"
                     " and the output images will be rotated by 90 degrees.");
    def->enum_keys_map = &ConfigOptionEnum<SLADisplayOrientation>::get_enum_values();
    def->enum_values.push_back("landscape");
    def->enum_values.push_back("portrait");
    def->enum_labels.push_back(L("Landscape"));
    def->enum_labels.push_back(L("Portrait"));
    def->mode = comExpert;
    def->set_default_value(new ConfigOptionEnum<SLADisplayOrientation>(sladoPortrait));

    def = this->add("fast_tilt_time", coFloat);
    def->label = L("Fast");
	def->full_label = L("Fast tilt");
	def->category = CATEGORY_NAME_GENERAL;
	def->tooltip = L("Time of the fast tilt");
    def->sidetext = L("s");
    def->min = 0;
    def->mode = comExpert;
    def->set_default_value(new ConfigOptionFloat(5.));

    def = this->add("slow_tilt_time", coFloat);
    def->label = L("Slow");
    def->full_label = L("Slow tilt");
	def->category = CATEGORY_NAME_GENERAL;
	def->tooltip = L("Time of the slow tilt");
    def->sidetext = L("s");
    def->min = 0;
    def->mode = comExpert;
    def->set_default_value(new ConfigOptionFloat(8.));

    def = this->add("area_fill", coFloat);
    def->label = L("Area fill");
	def->category = CATEGORY_NAME_GENERAL;
	def->tooltip = L("The percentage of the bed area. \nIf the print area exceeds the specified value, \nthen a slow tilt will be used, otherwise - a fast tilt");
    def->sidetext = L("%");
    def->min = 0;
    def->mode = comExpert;
    def->set_default_value(new ConfigOptionFloat(50.));

    def = this->add("relative_correction", coFloats);
    def->label = L("Printer scaling correction");
    def->full_label = L("Printer scaling correction");
	def->category = CATEGORY_NAME_GENERAL;
	def->tooltip  = L("Printer scaling correction");
    def->min = 0;
    def->mode = comExpert;
    def->set_default_value(new ConfigOptionFloats( { 1., 1. } ));

    def = this->add("absolute_correction", coFloat);
    def->label = L("Printer absolute correction");
    def->full_label = L("Printer absolute correction");
	def->category = CATEGORY_NAME_GENERAL;
	def->tooltip  = L("Will inflate or deflate the sliced 2D polygons according "
                      "to the sign of the correction.");
    def->mode = comExpert;
    def->set_default_value(new ConfigOptionFloat(0.0));
    
    def = this->add("elefant_foot_min_width", coFloat);
    def->label = L("Elephant foot minimum width");
    def->category = L("Advanced");
    def->tooltip = L("Minimum width of features to maintain when doing elephant foot compensation.");
    def->sidetext = L("mm");
    def->min = 0;
    def->mode = comAdvanced;
    def->set_default_value(new ConfigOptionFloat(0.2));

    def = this->add("gamma_correction", coFloat);
    def->label = L("Printer gamma correction");
    def->full_label = L("Printer gamma correction");
	def->category = CATEGORY_NAME_GENERAL;
	def->tooltip  = L("This will apply a gamma correction to the rasterized 2D "
                      "polygons. A gamma value of zero means thresholding with "
                      "the threshold in the middle. This behaviour eliminates "
                      "antialiasing without losing holes in polygons.");
    def->min = 0;
    def->max = 1;
    def->mode = comExpert;
    def->set_default_value(new ConfigOptionFloat(1.0));


    // SLA Material settings.
    def = this->add("material_type", coString);
    def->label = L("SLA material type");
    def->tooltip = L("SLA material type");
    def->gui_type = "f_enum_open";   // TODO: ???
    def->gui_flags = "show_value";
    def->enum_values.push_back("Tough");
    def->enum_values.push_back("Flexible");
    def->enum_values.push_back("Casting");
    def->enum_values.push_back("Dental");
    def->enum_values.push_back("Heat-resistant");
    def->set_default_value(new ConfigOptionString("Tough"));

    def = this->add("initial_layer_height", coFloat);
    def->label = L("Initial layer height");
	def->category = CATEGORY_NAME_MATERIAL;
	def->tooltip = L("Initial layer height");
    def->sidetext = L("mm");
    def->min = 0;
    def->set_default_value(new ConfigOptionFloat(0.3));

    def = this->add("bottle_volume", coFloat);
    def->label = L("Bottle volume");
    def->tooltip = L("Bottle volume");
    def->sidetext = L("ml");
    def->min = 50;
    def->set_default_value(new ConfigOptionFloat(1000.0));

    def = this->add("bottle_weight", coFloat);
    def->label = L("Bottle weight");
    def->tooltip = L("Bottle weight");
    def->sidetext = L("kg");
    def->min = 0;
    def->set_default_value(new ConfigOptionFloat(1.0));

    def = this->add("material_density", coFloat);
    def->label = L("Density");
    def->tooltip = L("Density");
    def->sidetext = L("g/ml");
    def->min = 0;
    def->set_default_value(new ConfigOptionFloat(1.0));

    def = this->add("bottle_cost", coFloat);
    def->label = L("Cost");
    def->tooltip = L("Cost");
    def->sidetext = L("money/bottle");
    def->min = 0;
    def->set_default_value(new ConfigOptionFloat(0.0));

    def = this->add("faded_layers", coInt);
    def->label = L("Faded layers");
	def->category = CATEGORY_NAME_LAYERS;
	def->tooltip = L("Number of the layers needed for the exposure time fade from initial exposure time to the exposure time");
    def->min = 3;
    def->max = 20;
    def->mode = comExpert;
    def->set_default_value(new ConfigOptionInt(10));

    def = this->add("min_exposure_time", coFloat);
    def->label = L("Minimum exposure time");
	def->category = CATEGORY_NAME_GENERAL;
	def->tooltip = L("Minimum exposure time");
    def->sidetext = L("s");
    def->min = 0;
    def->mode = comExpert;
    def->set_default_value(new ConfigOptionFloat(0));

    def = this->add("max_exposure_time", coFloat);
    def->label = L("Maximum exposure time");
	def->category = CATEGORY_NAME_GENERAL;
	def->tooltip = L("Maximum exposure time");
    def->sidetext = L("s");
    def->min = 0;
    def->mode = comExpert;
    def->set_default_value(new ConfigOptionFloat(100));

    def = this->add("exposure_time", coFloat);
    def->label = L("Exposure time");
	def->category = CATEGORY_NAME_MATERIAL;
	def->tooltip = L("Exposure time");
    def->sidetext = L("s");
    def->min = 0;
    def->set_default_value(new ConfigOptionFloat(10));

    def = this->add("min_initial_exposure_time", coFloat);
    def->label = L("Minimum initial exposure time");
	def->category = CATEGORY_NAME_GENERAL;
	def->tooltip = L("Minimum initial exposure time");
    def->sidetext = L("s");
    def->min = 0;
    def->mode = comExpert;
    def->set_default_value(new ConfigOptionFloat(0));

    def = this->add("max_initial_exposure_time", coFloat);
    def->label = L("Maximum initial exposure time");
	def->category = CATEGORY_NAME_GENERAL;
	def->tooltip = L("Maximum initial exposure time");
    def->sidetext = L("s");
    def->min = 0;
    def->mode = comExpert;
    def->set_default_value(new ConfigOptionFloat(150));

    def = this->add("initial_exposure_time", coFloat);
    def->label = L("Initial exposure time");
	def->category = CATEGORY_NAME_MATERIAL;
	def->tooltip = L("Initial exposure time");
    def->sidetext = L("s");
    def->min = 0;
    def->set_default_value(new ConfigOptionFloat(15));

    def = this->add("material_correction", coFloats);
    def->full_label = L("Correction for expansion");
	def->category = CATEGORY_NAME_MATERIAL;
	def->tooltip  = L("Correction for expansion");
    def->min = 0;
    def->mode = comExpert;
    def->set_default_value(new ConfigOptionFloats( { 1. , 1. } ));

    def = this->add("material_notes", coString);
    def->label = L("SLA print material notes");
	def->category = CATEGORY_NAME_NOTES;
	def->tooltip = L("You can put your notes regarding the SLA print material here.");
    def->multiline = true;
    def->full_width = true;
    def->height = 13;
    def->mode = comAdvanced;
    def->set_default_value(new ConfigOptionString(""));

    def = this->add("material_vendor", coString);
    def->set_default_value(new ConfigOptionString(L("(Unknown)")));
    def->cli = ConfigOptionDef::nocli;

    def = this->add("default_sla_material_profile", coString);
    def->label = L("Default SLA material profile");
    def->tooltip = L("Default print profile associated with the current printer profile. "
                   "On selection of the current printer profile, this print profile will be activated.");
    def->set_default_value(new ConfigOptionString());
    def->cli = ConfigOptionDef::nocli;

    def = this->add("sla_material_settings_id", coString);
    def->set_default_value(new ConfigOptionString(""));
    def->cli = ConfigOptionDef::nocli;

    def = this->add("default_sla_print_profile", coString);
    def->label = L("Default SLA material profile");
    def->tooltip = L("Default print profile associated with the current printer profile. "
                   "On selection of the current printer profile, this print profile will be activated.");
    def->set_default_value(new ConfigOptionString());
    def->cli = ConfigOptionDef::nocli;

    def = this->add("sla_print_settings_id", coString);
    def->set_default_value(new ConfigOptionString(""));
    def->cli = ConfigOptionDef::nocli;

    def = this->add("supports_enable", coBool);
    def->label = L("Generate supports");
    def->category = CATEGORY_NAME_SUPPORTS;
    def->tooltip = L("Generate supports for the models");
    def->mode = comSimple;
    def->set_default_value(new ConfigOptionBool(true));

    def = this->add("support_head_front_diameter", coFloat);
    def->label = L("Support head front diameter");
    def->category = CATEGORY_NAME_SUPPORTS;
    def->tooltip = L("Diameter of the pointing side of the head");
    def->sidetext = L("mm");
    def->min = 0;
    def->mode = comAdvanced;
    def->set_default_value(new ConfigOptionFloat(0.4));

    def = this->add("support_head_penetration", coFloat);
    def->label = L("Support head penetration");
    def->category = CATEGORY_NAME_SUPPORTS;
    def->tooltip = L("How much the pinhead has to penetrate the model surface");
    def->sidetext = L("mm");
    def->mode = comAdvanced;
    def->min = 0;
    def->set_default_value(new ConfigOptionFloat(0.2));

    def = this->add("support_head_width", coFloat);
    def->label = L("Support head width");
    def->category = CATEGORY_NAME_SUPPORTS;
    def->tooltip = L("Width from the back sphere center to the front sphere center");
    def->sidetext = L("mm");
    def->min = 0;
    def->max = 20;
    def->mode = comAdvanced;
    def->set_default_value(new ConfigOptionFloat(1.0));

    def = this->add("support_pillar_diameter", coFloat);
    def->label = L("Support pillar diameter");
    def->category = CATEGORY_NAME_SUPPORTS;
    def->tooltip = L("Diameter in mm of the support pillars");
    def->sidetext = L("mm");
    def->min = 0;
    def->max = 15;
    def->mode = comSimple;
    def->set_default_value(new ConfigOptionFloat(1.0));
    
    def = this->add("support_max_bridges_on_pillar", coInt);
    def->label = L("Max bridges on a pillar");
    def->tooltip = L(
        "Maximum number of bridges that can be placed on a pillar. Bridges "
        "hold support point pinheads and connect to pillars as small branches.");
    def->min = 0;
    def->max = 50;
    def->mode = comExpert;
    def->set_default_value(new ConfigOptionInt(3));

    def = this->add("support_pillar_connection_mode", coEnum);
    def->label = L("Support pillar connection mode");
	def->category = CATEGORY_NAME_SUPPORTS;
	def->tooltip = L("Controls the bridge type between two neighboring pillars."
                     " Can be zig-zag, cross (double zig-zag) or dynamic which"
                     " will automatically switch between the first two depending"
                     " on the distance of the two pillars.");
    def->enum_keys_map = &ConfigOptionEnum<SLAPillarConnectionMode>::get_enum_values();
    def->enum_values.push_back("zigzag");
    def->enum_values.push_back("cross");
    def->enum_values.push_back("dynamic");
    def->enum_labels.push_back(L("Zig-Zag"));
    def->enum_labels.push_back(L("Cross"));
    def->enum_labels.push_back(L("Dynamic"));
    def->mode = comAdvanced;
    def->set_default_value(new ConfigOptionEnum<SLAPillarConnectionMode>(slapcmDynamic));

    def = this->add("support_buildplate_only", coBool);
    def->label = L("Support on build plate only");
    def->category = CATEGORY_NAME_SUPPORTS;
    def->tooltip = L("Only create support if it lies on a build plate. Don't create support on a print.");
    def->mode = comSimple;
    def->set_default_value(new ConfigOptionBool(false));

    def = this->add("support_pillar_widening_factor", coFloat);
    def->label = L("Pillar widening factor");
    def->category = CATEGORY_NAME_SUPPORTS;
    def->tooltip = L("Merging bridges or pillars into another pillars can "
                     "increase the radius. Zero means no increase, one means "
                     "full increase.");
    def->min = 0;
    def->max = 1;
    def->mode = comExpert;
    def->set_default_value(new ConfigOptionFloat(0.0));

    def = this->add("support_base_diameter", coFloat);
    def->label = L("Support base diameter");
    def->category = CATEGORY_NAME_SUPPORTS;
    def->tooltip = L("Diameter in mm of the pillar base");
    def->sidetext = L("mm");
    def->min = 0;
    def->max = 30;
    def->mode = comAdvanced;
    def->set_default_value(new ConfigOptionFloat(4.0));

    def = this->add("support_base_height", coFloat);
    def->label = L("Support base height");
    def->category = CATEGORY_NAME_SUPPORTS;
    def->tooltip = L("The height of the pillar base cone");
    def->sidetext = L("mm");
    def->min = 0;
    def->mode = comAdvanced;
    def->set_default_value(new ConfigOptionFloat(1.0));

    def = this->add("support_base_safety_distance", coFloat);
    def->label = L("Support base safety distance");
    def->category = CATEGORY_NAME_SUPPORTS;
    def->tooltip  = L(
        "The minimum distance of the pillar base from the model in mm. "
        "Makes sense in zero elevation mode where a gap according "
        "to this parameter is inserted between the model and the pad.");
    def->sidetext = L("mm");
    def->min = 0;
    def->max = 10;
    def->mode = comExpert;
    def->set_default_value(new ConfigOptionFloat(1));

    def = this->add("support_critical_angle", coFloat);
    def->label = L("Critical angle");
    def->category = CATEGORY_NAME_SUPPORTS;
    def->tooltip = L("The default angle for connecting support sticks and junctions.");
    def->sidetext = L("°");
    def->min = 0;
    def->max = 90;
    def->mode = comExpert;
    def->set_default_value(new ConfigOptionFloat(45));

    def = this->add("support_max_bridge_length", coFloat);
    def->label = L("Max bridge length");
    def->category = CATEGORY_NAME_SUPPORTS;
    def->tooltip = L("The max length of a bridge");
    def->sidetext = L("mm");
    def->min = 0;
    def->mode = comAdvanced;
    def->set_default_value(new ConfigOptionFloat(15.0));

    def = this->add("support_max_pillar_link_distance", coFloat);
    def->label = L("Max pillar linking distance");
    def->category = CATEGORY_NAME_SUPPORTS;
    def->tooltip = L("The max distance of two pillars to get linked with each other."
                     " A zero value will prohibit pillar cascading.");
    def->sidetext = L("mm");
    def->min = 0;   // 0 means no linking
    def->mode = comAdvanced;
    def->set_default_value(new ConfigOptionFloat(10.0));

    def = this->add("support_object_elevation", coFloat);
    def->label = L("Object elevation");
    def->category = CATEGORY_NAME_SUPPORTS;
    def->tooltip = L("How much the supports should lift up the supported object. "
                     "If \"Pad around object\" is enabled, this value is ignored.");
    def->sidetext = L("mm");
    def->min = 0;
    def->max = 150; // This is the max height of print on SL1
    def->mode = comAdvanced;
    def->set_default_value(new ConfigOptionFloat(5.0));

    def = this->add("support_points_density_relative", coInt);
    def->label = L("Support points density");
    def->category = CATEGORY_NAME_SUPPORTS;
    def->tooltip = L("This is a relative measure of support points density.");
    def->sidetext = L("%");
    def->min = 0;
    def->set_default_value(new ConfigOptionInt(100));

    def = this->add("support_points_minimal_distance", coFloat);
    def->label = L("Minimal distance of the support points");
    def->category = CATEGORY_NAME_SUPPORTS;
    def->tooltip = L("No support points will be placed closer than this threshold.");
    def->sidetext = L("mm");
    def->min = 0;
    def->set_default_value(new ConfigOptionFloat(1.f));

    def = this->add("pad_enable", coBool);
    def->label = L("Use pad");
    def->category = CATEGORY_NAME_PAD;
    def->tooltip = L("Add a pad underneath the supported model");
    def->mode = comSimple;
    def->set_default_value(new ConfigOptionBool(true));

    def = this->add("pad_wall_thickness", coFloat);
    def->label = L("Pad wall thickness");
    def->category = CATEGORY_NAME_PAD;
     def->tooltip = L("The thickness of the pad and its optional cavity walls.");
    def->sidetext = L("mm");
    def->min = 0;
    def->max = 30;
    def->mode = comSimple;
    def->set_default_value(new ConfigOptionFloat(2.0));

    def = this->add("pad_wall_height", coFloat);
    def->label = L("Pad wall height");
    def->tooltip = L("Defines the pad cavity depth. Set to zero to disable the cavity. "
                     "Be careful when enabling this feature, as some resins may "
                     "produce an extreme suction effect inside the cavity, "
                     "which makes peeling the print off the vat foil difficult.");
    def->category = CATEGORY_NAME_PAD;
//     def->tooltip = L("");
    def->sidetext = L("mm");
    def->min = 0;
    def->max = 30;
    def->mode = comExpert;
    def->set_default_value(new ConfigOptionFloat(0.));
    
    def = this->add("pad_brim_size", coFloat);
    def->label = L("Pad brim size");
    def->tooltip = L("How far should the pad extend around the contained geometry");
    def->category = CATEGORY_NAME_PAD;
    //     def->tooltip = L("");
    def->sidetext = L("mm");
    def->min = 0;
    def->max = 30;
    def->mode = comAdvanced;
    def->set_default_value(new ConfigOptionFloat(1.6));

    def = this->add("pad_max_merge_distance", coFloat);
    def->label = L("Max merge distance");
    def->category = CATEGORY_NAME_PAD;
     def->tooltip = L("Some objects can get along with a few smaller pads "
                      "instead of a single big one. This parameter defines "
                      "how far the center of two smaller pads should be. If they"
                      "are closer, they will get merged into one pad.");
    def->sidetext = L("mm");
    def->min = 0;
    def->mode = comExpert;
    def->set_default_value(new ConfigOptionFloat(50.0));

    // This is disabled on the UI. I hope it will never be enabled.
//    def = this->add("pad_edge_radius", coFloat);
//    def->label = L("Pad edge radius");
//    def->category = CATEGORY_NAME_PAD;
////     def->tooltip = L("");
//    def->sidetext = L("mm");
//    def->min = 0;
//    def->mode = comAdvanced;
//    def->set_default_value(new ConfigOptionFloat(1.0));

    def = this->add("pad_wall_slope", coFloat);
    def->label = L("Pad wall slope");
    def->category = CATEGORY_NAME_PAD;
    def->tooltip = L("The slope of the pad wall relative to the bed plane. "
                     "90 degrees means straight walls.");
    def->sidetext = L("°");
    def->min = 45;
    def->max = 90;
    def->mode = comAdvanced;
    def->set_default_value(new ConfigOptionFloat(90.0));

    def = this->add("pad_around_object", coBool);
    def->label = L("Pad around object");
    def->category = CATEGORY_NAME_PAD;
    def->tooltip = L("Create pad around object and ignore the support elevation");
    def->mode = comSimple;
    def->set_default_value(new ConfigOptionBool(false));
    
    def = this->add("pad_around_object_everywhere", coBool);
    def->label = L("Pad around object everywhere");
    def->category = CATEGORY_NAME_PAD;
    def->tooltip = L("Force pad around object everywhere");
    def->mode = comSimple;
    def->set_default_value(new ConfigOptionBool(false));

    def = this->add("pad_object_gap", coFloat);
    def->label = L("Pad object gap");
    def->category = CATEGORY_NAME_PAD;
    def->tooltip  = L("The gap between the object bottom and the generated "
                      "pad in zero elevation mode.");
    def->sidetext = L("mm");
    def->min = 0;
    def->max = 10;
    def->mode = comExpert;
    def->set_default_value(new ConfigOptionFloat(1));

    def = this->add("pad_object_connector_stride", coFloat);
    def->label = L("Pad object connector stride");
    def->category = CATEGORY_NAME_PAD;
    def->tooltip = L("Distance between two connector sticks which connect the object and the generated pad.");
    def->sidetext = L("mm");
    def->min = 0;
    def->mode = comExpert;
    def->set_default_value(new ConfigOptionFloat(10));

    def = this->add("pad_object_connector_width", coFloat);
    def->label = L("Pad object connector width");
    def->category = CATEGORY_NAME_PAD;
    def->tooltip  = L("Width of the connector sticks which connect the object and the generated pad.");
    def->sidetext = L("mm");
    def->min = 0;
    def->mode = comExpert;
    def->set_default_value(new ConfigOptionFloat(0.5));

    def = this->add("pad_object_connector_penetration", coFloat);
    def->label = L("Pad object connector penetration");
    def->category = CATEGORY_NAME_PAD;
    def->tooltip  = L(
        "How much should the tiny connectors penetrate into the model body.");
    def->sidetext = L("mm");
    def->min = 0;
    def->mode = comExpert;
    def->set_default_value(new ConfigOptionFloat(0.3));
    
    def = this->add("hollowing_enable", coBool);
    def->label = L("Enable hollowing");
    def->category = L("Hollowing");
    def->tooltip = L("Hollow out a model to have an empty interior");
    def->mode = comSimple;
    def->set_default_value(new ConfigOptionBool(false));
    
    def = this->add("hollowing_min_thickness", coFloat);
    def->label = L("Wall thickness");
    def->category = L("Hollowing");
    def->tooltip  = L("Minimum wall thickness of a hollowed model.");
    def->sidetext = L("mm");
    def->min = 1;
    def->max = 10;
    def->mode = comSimple;
    def->set_default_value(new ConfigOptionFloat(3.));
    
    def = this->add("hollowing_quality", coFloat);
    def->label = L("Accuracy");
    def->category = L("Hollowing");
    def->tooltip  = L("Performance vs accuracy of calculation. Lower values may produce unwanted artifacts.");
    def->min = 0;
    def->max = 1;
    def->mode = comExpert;
    def->set_default_value(new ConfigOptionFloat(0.5));
    
    def = this->add("hollowing_closing_distance", coFloat);
    def->label = L("Closing distance");
    def->category = L("Hollowing");
    def->tooltip  = L(
        "Hollowing is done in two steps: first, an imaginary interior is "
        "calculated deeper (offset plus the closing distance) in the object and "
        "then it's inflated back to the specified offset. A greater closing "
        "distance makes the interior more rounded. At zero, the interior will "
        "resemble the exterior the most.");
    def->sidetext = L("mm");
    def->min = 0;
    def->max = 10;
    def->mode = comExpert;
    def->set_default_value(new ConfigOptionFloat(2.0));
}

void PrintConfigDef::handle_legacy(t_config_option_key &opt_key, std::string &value)
{
    // handle legacy options
    if (opt_key == "extrusion_width_ratio" || opt_key == "bottom_layer_speed_ratio"
        || opt_key == "first_layer_height_ratio") {
        boost::replace_first(opt_key, "_ratio", "");
        if (opt_key == "bottom_layer_speed") opt_key = "first_layer_speed";
        try {
            float v = boost::lexical_cast<float>(value);
            if (v != 0)
                value = boost::lexical_cast<std::string>(v*100) + "%";
        } catch (boost::bad_lexical_cast &) {
            value = "0";
        }
    } else if (opt_key == "gcode_flavor" && value == "makerbot") {
        value = "makerware";
    } else if (opt_key == "fill_density" && value.find("%") == std::string::npos) {
        try {
            // fill_density was turned into a percent value
            float v = boost::lexical_cast<float>(value);
            value = boost::lexical_cast<std::string>(v*100) + "%";
        } catch (boost::bad_lexical_cast &) {}
    } else if (opt_key == "randomize_start" && value == "1") {
        opt_key = "seam_position";
        value = "random";
    } else if (opt_key == "bed_size" && !value.empty()) {
        opt_key = "bed_shape";
        ConfigOptionPoint p;
        p.deserialize(value);
        std::ostringstream oss;
        oss << "0x0," << p.value(0) << "x0," << p.value(0) << "x" << p.value(1) << ",0x" << p.value(1);
        value = oss.str();
    } else if ((opt_key == "perimeter_acceleration" && value == "25")
        || (opt_key == "infill_acceleration" && value == "50")) {
        /*  For historical reasons, the world's full of configs having these very low values;
            to avoid unexpected behavior we need to ignore them. Banning these two hard-coded
            values is a dirty hack and will need to be removed sometime in the future, but it
            will avoid lots of complaints for now. */
        value = "0";
    } else if (opt_key == "support_material_pattern" && value == "pillars") {
        // Slic3r PE does not support the pillars. They never worked well.
        value = "rectilinear";
    } else if (opt_key == "skirt_height" && value == "-1") {
    	// PrusaSlicer no more accepts skirt_height == -1 to print a draft shield to the top of the highest object.
    	// A new "draft_shield" boolean config value is used instead.
    	opt_key = "draft_shield";
    	value = "1";
    } else if (opt_key == "octoprint_host") {
        opt_key = "print_host";
    } else if (opt_key == "octoprint_cafile") {
        opt_key = "printhost_cafile";
    } else if (opt_key == "octoprint_apikey") {
        opt_key = "printhost_apikey";
    }

    // Ignore the following obsolete configuration keys:
    static std::set<std::string> ignore = {
        "duplicate_x", "duplicate_y", "gcode_arcs", "multiply_x", "multiply_y",
        "support_material_tool", "acceleration", "adjust_overhang_flow",
        "standby_temperature", "scale", "rotate", "duplicate", "duplicate_grid",
        "start_perimeters_at_concave_points", "start_perimeters_at_non_overhang", "randomize_start",
        "seal_position", "vibration_limit", "bed_size",
        "print_center", "g0", "threads", "pressure_advance", "wipe_tower_per_color_wipe"
#ifndef HAS_PRESSURE_EQUALIZER
        , "max_volumetric_extrusion_rate_slope_positive", "max_volumetric_extrusion_rate_slope_negative"
#endif /* HAS_PRESSURE_EQUALIZER */
    };

    if (ignore.find(opt_key) != ignore.end()) {
        opt_key = "";
        return;
    }

    if (! print_config_def.has(opt_key)) {
        opt_key = "";
        return;
    }
}

const PrintConfigDef print_config_def;

DynamicPrintConfig DynamicPrintConfig::full_print_config()
{
	return DynamicPrintConfig((const PrintRegionConfig&)FullPrintConfig::defaults());
}

DynamicPrintConfig::DynamicPrintConfig(const StaticPrintConfig& rhs) : DynamicConfig(rhs, rhs.keys_ref())
{
}

DynamicPrintConfig* DynamicPrintConfig::new_from_defaults_keys(const std::vector<std::string> &keys)
{
    auto *out = new DynamicPrintConfig();
    out->apply_only(FullPrintConfig::defaults(), keys);
    return out;
}

double min_object_distance(const ConfigBase &cfg)
{   
    double ret = 0.;
    
    if (printer_technology(cfg) == ptSLA) ret = 6.;
    else {
        auto ecr_opt = cfg.option<ConfigOptionFloat>("extruder_clearance_radius");
        auto dd_opt  = cfg.option<ConfigOptionFloat>("duplicate_distance");
        auto co_opt  = cfg.option<ConfigOptionBool>("complete_objects");

        if (!ecr_opt || !dd_opt || !co_opt) ret = 0.;
        else {
            // min object distance is max(duplicate_distance, clearance_radius)
            ret = (co_opt->value && ecr_opt->value > dd_opt->value) ?
                      ecr_opt->value : dd_opt->value;
        }
    }

    return ret;
}

PrinterTechnology printer_technology(const ConfigBase &cfg)
{
    const ConfigOptionEnum<PrinterTechnology> *opt = cfg.option<ConfigOptionEnum<PrinterTechnology>>("printer_technology");
    
    if (opt) return opt->value;
    
    const ConfigOptionBool *export_opt = cfg.option<ConfigOptionBool>("export_sla");
    if (export_opt && export_opt->getBool()) return ptSLA;
    
    export_opt = cfg.option<ConfigOptionBool>("export_gcode");
    if (export_opt && export_opt->getBool()) return ptFFF;    
    
    return ptUnknown;
}

void DynamicPrintConfig::normalize()
{
    if (this->has("extruder")) {
        int extruder = this->option("extruder")->getInt();
        this->erase("extruder");
        if (extruder != 0) {
            if (!this->has("infill_extruder"))
                this->option("infill_extruder", true)->setInt(extruder);
            if (!this->has("perimeter_extruder"))
                this->option("perimeter_extruder", true)->setInt(extruder);
            // Don't propagate the current extruder to support.
            // For non-soluble supports, the default "0" extruder means to use the active extruder,
            // for soluble supports one certainly does not want to set the extruder to non-soluble.
            // if (!this->has("support_material_extruder"))
            //     this->option("support_material_extruder", true)->setInt(extruder);
            // if (!this->has("support_material_interface_extruder"))
            //     this->option("support_material_interface_extruder", true)->setInt(extruder);
        }
    }

    if (!this->has("solid_infill_extruder") && this->has("infill_extruder"))
        this->option("solid_infill_extruder", true)->setInt(this->option("infill_extruder")->getInt());

    if (this->has("spiral_vase") && this->opt<ConfigOptionBool>("spiral_vase", true)->value) {
        {
            // this should be actually done only on the spiral layers instead of all
            ConfigOptionBools* opt = this->opt<ConfigOptionBools>("retract_layer_change", true);
            opt->values.assign(opt->values.size(), false);  // set all values to false
        }
        {
            this->opt<ConfigOptionInt>("perimeters", true)->value       = 1;
            this->opt<ConfigOptionInt>("top_solid_layers", true)->value = 0;
            this->opt<ConfigOptionPercent>("fill_density", true)->value = 0;
        }
    }
}

size_t DynamicPrintConfig::get_num_extruders()
{
	const auto& defaults = FullPrintConfig::defaults();
	for (const std::string& key : print_config_def.extruder_option_keys()) {
		if (key == "default_filament_profile")
			continue;
		auto* opt = this->option(key, false);
		assert(opt != nullptr);
		assert(opt->is_vector());
		if (opt != nullptr && opt->is_vector())
			return static_cast<ConfigOptionVectorBase*>(opt)->size();
	}

	return 0;
}

void DynamicPrintConfig::set_num_extruders(unsigned int num_extruders)
{
    const auto &defaults = FullPrintConfig::defaults();
    for (const std::string &key : print_config_def.extruder_option_keys()) {
        if (key == "default_filament_profile")
            continue;
        auto *opt = this->option(key, false);
        assert(opt != nullptr);
        assert(opt->is_vector());
        if (opt != nullptr && opt->is_vector())
            static_cast<ConfigOptionVectorBase*>(opt)->resize(num_extruders, defaults.option(key));
    }
}


void DynamicPrintConfig::import_extruder_config_options(DynamicPrintConfig& conf) {
	for (const t_config_option_key& key : print_config_def.extruder_option_keys()) {
		if (key == "default_filament_profile")
			continue;
		auto* opt = this->option(key, false);
		assert(opt != nullptr);
		assert(opt->is_vector());

		auto* other_opt = conf.option(key, false);
		assert(other_opt != nullptr);
		assert(other_opt->is_vector());

		opt->set(other_opt);
	}
}

std::string DynamicPrintConfig::validate()
{
    // Full print config is initialized from the defaults.
    const ConfigOption *opt = this->option("printer_technology", false);
    auto printer_technology = (opt == nullptr) ? ptFFF : static_cast<PrinterTechnology>(dynamic_cast<const ConfigOptionEnumGeneric*>(opt)->value);
    switch (printer_technology) {
    case ptFFF:
    {
        FullPrintConfig fpc;
        fpc.apply(*this, true);
        // Verify this print options through the FullPrintConfig.
        return fpc.validate();
    }
    default:
        //FIXME no validation on SLA data?
        return std::string();
    }
}

//FIXME localize this function.
std::string FullPrintConfig::validate()
{
    // --layer-height
    if (this->get_abs_value("layer_height") <= 0)
        return "Invalid value for --layer-height";
    if (fabs(fmod(this->get_abs_value("layer_height"), SCALING_FACTOR)) > 1e-4)
        return "--layer-height must be a multiple of print resolution";

    // --first-layer-height
    if (this->get_abs_value("first_layer_height") <= 0)
        return "Invalid value for --first-layer-height";

    // --filament-diameter
    for (double fd : this->filament_diameter.values)
        if (fd < 1)
            return "Invalid value for --filament-diameter";

    // --nozzle-diameter
    for (double nd : this->nozzle_diameter.values)
        if (nd < 0.005)
            return "Invalid value for --nozzle-diameter";

    // --perimeters
    if (this->perimeters.value < 0)
        return "Invalid value for --perimeters";

    // --solid-layers
    if (this->top_solid_layers < 0)
        return "Invalid value for --top-solid-layers";
    if (this->bottom_solid_layers < 0)
        return "Invalid value for --bottom-solid-layers";

    if (this->use_firmware_retraction.value &&
        this->gcode_flavor.value != gcfSmoothie &&
        this->gcode_flavor.value != gcfRepRap &&
        this->gcode_flavor.value != gcfMarlin &&
        this->gcode_flavor.value != gcfMachinekit &&
        this->gcode_flavor.value != gcfRepetier)
        return "--use-firmware-retraction is only supported by Marlin, Smoothie, Repetier and Machinekit firmware";

    if (this->use_firmware_retraction.value)
        for (unsigned char wipe : this->wipe.values)
             if (wipe)
                return "--use-firmware-retraction is not compatible with --wipe";

    // --gcode-flavor
    if (! print_config_def.get("gcode_flavor")->has_enum_value(this->gcode_flavor.serialize()))
        return "Invalid value for --gcode-flavor";

    // --fill-pattern
    if (! print_config_def.get("fill_pattern")->has_enum_value(this->fill_pattern.serialize()))
        return "Invalid value for --fill-pattern";

    // --top-fill-pattern
    if (! print_config_def.get("top_fill_pattern")->has_enum_value(this->top_fill_pattern.serialize()))
        return "Invalid value for --top-fill-pattern";

    // --bottom-fill-pattern
    if (! print_config_def.get("bottom_fill_pattern")->has_enum_value(this->bottom_fill_pattern.serialize()))
        return "Invalid value for --bottom-fill-pattern";

    // --fill-density
    if (fabs(this->fill_density.value - 100.) < EPSILON &&
        ! print_config_def.get("top_fill_pattern")->has_enum_value(this->fill_pattern.serialize()))
        return "The selected fill pattern is not supposed to work at 100% density";

    // --infill-every-layers
    if (this->infill_every_layers < 1)
        return "Invalid value for --infill-every-layers";

    // --skirt-height
    if (this->skirt_height < 0)
        return "Invalid value for --skirt-height";

    // --bridge-flow-ratio
    if (this->bridge_flow_ratio <= 0)
        return "Invalid value for --bridge-flow-ratio";

    // extruder clearance
    if (this->extruder_clearance_radius <= 0)
        return "Invalid value for --extruder-clearance-radius";
    if (this->extruder_clearance_height <= 0)
        return "Invalid value for --extruder-clearance-height";

    // --extrusion-multiplier
    for (double em : this->extrusion_multiplier.values)
        if (em <= 0)
            return "Invalid value for --extrusion-multiplier";

    // --default-acceleration
    if ((this->perimeter_acceleration != 0. || this->infill_acceleration != 0. || this->bridge_acceleration != 0. || this->first_layer_acceleration != 0.) &&
        this->default_acceleration == 0.)
        return "Invalid zero value for --default-acceleration when using other acceleration settings";

    // --spiral-vase
    if (this->spiral_vase) {
        // Note that we might want to have more than one perimeter on the bottom
        // solid layers.
        if (this->perimeters > 1)
            return "Can't make more than one perimeter when spiral vase mode is enabled";
        else if (this->perimeters < 1)
            return "Can't make less than one perimeter when spiral vase mode is enabled";
        if (this->fill_density > 0)
            return "Spiral vase mode can only print hollow objects, so you need to set Fill density to 0";
        if (this->top_solid_layers > 0)
            return "Spiral vase mode is not compatible with top solid layers";
        if (this->support_material || this->support_material_enforce_layers > 0)
            return "Spiral vase mode is not compatible with support material";
    }

    // extrusion widths
    {
        double max_nozzle_diameter = 0.;
        for (double dmr : this->nozzle_diameter.values)
            max_nozzle_diameter = std::max(max_nozzle_diameter, dmr);
        const char *widths[] = { "external_perimeter", "perimeter", "infill", "solid_infill", "top_infill", "support_material", "first_layer" };
        for (size_t i = 0; i < sizeof(widths) / sizeof(widths[i]); ++ i) {
            std::string key(widths[i]);
            key += "_extrusion_width";
            if (this->get_abs_value(key, max_nozzle_diameter) > 10. * max_nozzle_diameter)
                return std::string("Invalid extrusion width (too large): ") + key;
        }
    }

    // Out of range validation of numeric values.
    for (const std::string &opt_key : this->keys()) {
        const ConfigOption      *opt    = this->optptr(opt_key);
        assert(opt != nullptr);
        const ConfigOptionDef   *optdef = print_config_def.get(opt_key);
        assert(optdef != nullptr);
        bool out_of_range = false;
        switch (opt->type()) {
        case coFloat:
        case coPercent:
        case coFloatOrPercent:
        {
            auto *fopt = static_cast<const ConfigOptionFloat*>(opt);
            out_of_range = fopt->value < optdef->min || fopt->value > optdef->max;
            break;
        }
        case coFloats:
        case coPercents:
            for (double v : static_cast<const ConfigOptionVector<double>*>(opt)->values)
                if (v < optdef->min || v > optdef->max) {
                    out_of_range = true;
                    break;
                }
            break;
        case coInt:
        {
            auto *iopt = static_cast<const ConfigOptionInt*>(opt);
            out_of_range = iopt->value < optdef->min || iopt->value > optdef->max;
            break;
        }
        case coInts:
            for (int v : static_cast<const ConfigOptionVector<int>*>(opt)->values)
                if (v < optdef->min || v > optdef->max) {
                    out_of_range = true;
                    break;
                }
            break;
        default:;
        }
        if (out_of_range)
            return std::string("Value out of range: " + opt_key);
    }

    // The configuration is valid.
    return "";
}

// Declare the static caches for each StaticPrintConfig derived class.
StaticPrintConfig::StaticCache<class Slic3r::PrintObjectConfig> PrintObjectConfig::s_cache_PrintObjectConfig;
StaticPrintConfig::StaticCache<class Slic3r::PrintRegionConfig> PrintRegionConfig::s_cache_PrintRegionConfig;
StaticPrintConfig::StaticCache<class Slic3r::MachineEnvelopeConfig> MachineEnvelopeConfig::s_cache_MachineEnvelopeConfig;
StaticPrintConfig::StaticCache<class Slic3r::GCodeConfig>       GCodeConfig::s_cache_GCodeConfig;
StaticPrintConfig::StaticCache<class Slic3r::PrintConfig>       PrintConfig::s_cache_PrintConfig;
StaticPrintConfig::StaticCache<class Slic3r::HostConfig>        HostConfig::s_cache_HostConfig;
StaticPrintConfig::StaticCache<class Slic3r::FullPrintConfig>   FullPrintConfig::s_cache_FullPrintConfig;

StaticPrintConfig::StaticCache<class Slic3r::SLAMaterialConfig>     SLAMaterialConfig::s_cache_SLAMaterialConfig;
StaticPrintConfig::StaticCache<class Slic3r::SLAPrintConfig>        SLAPrintConfig::s_cache_SLAPrintConfig;
StaticPrintConfig::StaticCache<class Slic3r::SLAPrintObjectConfig>  SLAPrintObjectConfig::s_cache_SLAPrintObjectConfig;
StaticPrintConfig::StaticCache<class Slic3r::SLAPrinterConfig>      SLAPrinterConfig::s_cache_SLAPrinterConfig;
StaticPrintConfig::StaticCache<class Slic3r::SLAFullPrintConfig>    SLAFullPrintConfig::s_cache_SLAFullPrintConfig;

CLIActionsConfigDef::CLIActionsConfigDef()
{
    ConfigOptionDef* def;

    // Actions:
    def = this->add("export_obj", coBool);
    def->label = L("Export OBJ");
    def->tooltip = L("Export the model(s) as OBJ.");
    def->set_default_value(new ConfigOptionBool(false));

/*
    def = this->add("export_svg", coBool);
    def->label = L("Export SVG");
    def->tooltip = L("Slice the model and export solid slices as SVG.");
    def->set_default_value(new ConfigOptionBool(false));
*/

    def = this->add("export_sla", coBool);
    def->label = L("Export SLA");
    def->tooltip = L("Slice the model and export SLA printing layers as PNG.");
    def->cli = "export-sla|sla";
    def->set_default_value(new ConfigOptionBool(false));

    def = this->add("export_3mf", coBool);
    def->label = L("Export 3MF");
    def->tooltip = L("Export the model(s) as 3MF.");
    def->set_default_value(new ConfigOptionBool(false));

    def = this->add("export_amf", coBool);
    def->label = L("Export AMF");
    def->tooltip = L("Export the model(s) as AMF.");
    def->set_default_value(new ConfigOptionBool(false));

    def = this->add("export_stl", coBool);
    def->label = L("Export STL");
    def->tooltip = L("Export the model(s) as STL.");
    def->set_default_value(new ConfigOptionBool(false));

    def = this->add("export_gcode", coBool);
    def->label = L("Export G-code");
    def->tooltip = L("Slice the model and export toolpaths as G-code.");
    def->cli = "export-gcode|gcode|g";
    def->set_default_value(new ConfigOptionBool(false));

    def = this->add("slice", coBool);
    def->label = L("Slice");
    def->tooltip = L("Slice the model as FFF or SLA based on the printer_technology configuration value.");
    def->cli = "slice|s";
    def->set_default_value(new ConfigOptionBool(false));

    def = this->add("help", coBool);
    def->label = L("Help");
    def->tooltip = L("Show this help.");
    def->cli = "help|h";
    def->set_default_value(new ConfigOptionBool(false));

    def = this->add("help_fff", coBool);
    def->label = L("Help (FFF options)");
    def->tooltip = L("Show the full list of print/G-code configuration options.");
    def->set_default_value(new ConfigOptionBool(false));

    def = this->add("help_sla", coBool);
    def->label = L("Help (SLA options)");
    def->tooltip = L("Show the full list of SLA print configuration options.");
    def->set_default_value(new ConfigOptionBool(false));

    def = this->add("info", coBool);
    def->label = L("Output Model Info");
    def->tooltip = L("Write information about the model to the console.");
    def->set_default_value(new ConfigOptionBool(false));

    def = this->add("save", coString);
    def->label = L("Save config file");
    def->tooltip = L("Save configuration to the specified file.");
    def->set_default_value(new ConfigOptionString());
}

CLITransformConfigDef::CLITransformConfigDef()
{
    ConfigOptionDef* def;

    // Transform options:
    def = this->add("align_xy", coPoint);
    def->label = L("Align XY");
    def->tooltip = L("Align the model to the given point.");
    def->set_default_value(new ConfigOptionPoint(Vec2d(100,100)));

    def = this->add("cut", coFloat);
    def->label = L("Cut");
    def->tooltip = L("Cut model at the given Z.");
    def->set_default_value(new ConfigOptionFloat(0));

/*
    def = this->add("cut_grid", coFloat);
    def->label = L("Cut");
    def->tooltip = L("Cut model in the XY plane into tiles of the specified max size.");
    def->set_default_value(new ConfigOptionPoint());

    def = this->add("cut_x", coFloat);
    def->label = L("Cut");
    def->tooltip = L("Cut model at the given X.");
    def->set_default_value(new ConfigOptionFloat(0));

    def = this->add("cut_y", coFloat);
    def->label = L("Cut");
    def->tooltip = L("Cut model at the given Y.");
    def->set_default_value(new ConfigOptionFloat(0));
*/

    def = this->add("center", coPoint);
    def->label = L("Center");
    def->tooltip = L("Center the print around the given center.");
    def->set_default_value(new ConfigOptionPoint(Vec2d(100,100)));

    def = this->add("dont_arrange", coBool);
    def->label = L("Don't arrange");
    def->tooltip = L("Do not rearrange the given models before merging and keep their original XY coordinates.");

    def = this->add("duplicate", coInt);
    def->label = L("Duplicate");
    def->tooltip =L("Multiply copies by this factor.");
    def->min = 1;

    def = this->add("duplicate_grid", coPoint);
    def->label = L("Duplicate by grid");
    def->tooltip = L("Multiply copies by creating a grid.");

    def = this->add("merge", coBool);
    def->label = L("Merge");
    def->tooltip = L("Arrange the supplied models in a plate and merge them in a single model in order to perform actions once.");
    def->cli = "merge|m";

    def = this->add("repair", coBool);
    def->label = L("Repair");
    def->tooltip = L("Try to repair any non-manifold meshes (this option is implicitly added whenever we need to slice the model to perform the requested action).");

    def = this->add("rotate", coFloat);
    def->label = L("Rotate");
    def->tooltip = L("Rotation angle around the Z axis in degrees.");
    def->set_default_value(new ConfigOptionFloat(0));

    def = this->add("rotate_x", coFloat);
    def->label = L("Rotate around X");
    def->tooltip = L("Rotation angle around the X axis in degrees.");
    def->set_default_value(new ConfigOptionFloat(0));

    def = this->add("rotate_y", coFloat);
    def->label = L("Rotate around Y");
    def->tooltip = L("Rotation angle around the Y axis in degrees.");
    def->set_default_value(new ConfigOptionFloat(0));

    def = this->add("scale", coFloatOrPercent);
    def->label = L("Scale");
    def->tooltip = L("Scaling factor or percentage.");
    def->set_default_value(new ConfigOptionFloatOrPercent(1, false));

    def = this->add("split", coBool);
    def->label = L("Split");
    def->tooltip = L("Detect unconnected parts in the given model(s) and split them into separate objects.");

    def = this->add("scale_to_fit", coPoint3);
    def->label = L("Scale to Fit");
    def->tooltip = L("Scale to fit the given volume.");
    def->set_default_value(new ConfigOptionPoint3(Vec3d(0,0,0)));
}

CLIMiscConfigDef::CLIMiscConfigDef()
{
    ConfigOptionDef* def;

    def = this->add("ignore_nonexistent_config", coBool);
    def->label = L("Ignore non-existent config files");
    def->tooltip = L("Do not fail if a file supplied to --load does not exist.");

    def = this->add("load", coStrings);
    def->label = L("Load config file");
    def->tooltip = L("Load configuration from the specified file. It can be used more than once to load options from multiple files.");

    def = this->add("output", coString);
    def->label = L("Output File");
    def->tooltip = L("The file where the output will be written (if not specified, it will be based on the input file).");
    def->cli = "output|o";

/*
    def = this->add("autosave", coString);
    def->label = L("Autosave");
    def->tooltip = L("Automatically export current configuration to the specified file.");
*/

    def = this->add("datadir", coString);
    def->label = L("Data directory");
    def->tooltip = L("Load and store settings at the given directory. This is useful for maintaining different profiles or including configurations from a network storage.");

    def = this->add("loglevel", coInt);
    def->label = L("Logging level");
    def->tooltip = L("Sets logging sensitivity. 0:fatal, 1:error, 2:warning, 3:info, 4:debug, 5:trace\n"
                     "For example. loglevel=2 logs fatal, error and warning level messages.");
    def->min = 0;

#if (defined(_MSC_VER) || defined(__MINGW32__)) && defined(SLIC3R_GUI)
    def = this->add("sw_renderer", coBool);
    def->label = L("Render with a software renderer");
    def->tooltip = L("Render with a software renderer. The bundled MESA software renderer is loaded instead of the default OpenGL driver.");
    def->min = 0;
#endif /* _MSC_VER */
}

const CLIActionsConfigDef    cli_actions_config_def;
const CLITransformConfigDef  cli_transform_config_def;
const CLIMiscConfigDef       cli_misc_config_def;

DynamicPrintAndCLIConfig::PrintAndCLIConfigDef DynamicPrintAndCLIConfig::s_def;

void DynamicPrintAndCLIConfig::handle_legacy(t_config_option_key &opt_key, std::string &value) const
{
    if (cli_actions_config_def  .options.find(opt_key) == cli_actions_config_def  .options.end() &&
        cli_transform_config_def.options.find(opt_key) == cli_transform_config_def.options.end() &&
        cli_misc_config_def     .options.find(opt_key) == cli_misc_config_def     .options.end()) {
        PrintConfigDef::handle_legacy(opt_key, value);
    }
}

static Points to_points(const std::vector<Vec2d> &dpts)
{
    Points pts; pts.reserve(dpts.size());
    for (auto &v : dpts)
        pts.emplace_back( coord_t(scale_(v.x())), coord_t(scale_(v.y())) );
    return pts;    
}

Points get_bed_shape(const DynamicPrintConfig &config)
{
    const auto *bed_shape_opt = config.opt<ConfigOptionPoints>("bed_shape");
    if (!bed_shape_opt) {
        
        // Here, it is certain that the bed shape is missing, so an infinite one
        // has to be used, but still, the center of bed can be queried
        if (auto center_opt = config.opt<ConfigOptionPoint>("center"))
            return { scaled(center_opt->value) };
        
        return {};
    }
    
    return to_points(bed_shape_opt->values);
}

Points get_bed_shape(const PrintConfig &cfg)
{
    return to_points(cfg.bed_shape.values);
}

Points get_bed_shape(const SLAPrinterConfig &cfg) { return to_points(cfg.bed_shape.values); }

} // namespace Slic3r

#include <cereal/types/polymorphic.hpp>
CEREAL_REGISTER_TYPE(Slic3r::DynamicPrintConfig)
CEREAL_REGISTER_POLYMORPHIC_RELATION(Slic3r::DynamicConfig, Slic3r::DynamicPrintConfig)<|MERGE_RESOLUTION|>--- conflicted
+++ resolved
@@ -433,19 +433,6 @@
     def->min = 0;
     def->set_default_value(new ConfigOptionFloat(6));
 
-<<<<<<< HEAD
-    def = this->add("elefant_foot_compensation", coFloat);
-    def->label = L("Elephant foot compensation");
-    def->category = CATEGORY_NAME_ADVANCED;
-    def->tooltip = L("The first layer will be shrunk in the XY plane by the configured value "
-                   "to compensate for the 1st layer squish aka an Elephant Foot effect.");
-    def->sidetext = L("mm");
-    def->min = 0;
-    def->mode = comAdvanced;
-    def->set_default_value(new ConfigOptionFloat(0));
-
-=======
->>>>>>> 18594261
     def = this->add("end_gcode", coString);
     def->label = L("End G-code");
 	def->category = CATEGORY_NAME_CUSTOM_GCODE;
@@ -963,13 +950,8 @@
 
     def = this->add("first_layer_bed_temperature", coInts);
     def->label = L("First layer");
-<<<<<<< HEAD
-	def->category = CATEGORY_NAME_FILAMENT;
-	def->tooltip = L("Heated build plate temperature for the first layer. Set this to zero to disable "
-=======
     def->full_label = L("First layer bed temperature");
     def->tooltip = L("Heated build plate temperature for the first layer. Set this to zero to disable "
->>>>>>> 18594261
                    "bed temperature control commands in the output.");
     def->sidetext = L("°C");
     def->max = 0;
@@ -1013,13 +995,8 @@
 
     def = this->add("first_layer_temperature", coInts);
     def->label = L("First layer");
-<<<<<<< HEAD
-	def->category = CATEGORY_NAME_FILAMENT;
-	def->tooltip = L("Extruder temperature for first layer. If you want to control temperature manually "
-=======
     def->full_label = L("First layer extruder temperature");
     def->tooltip = L("Extruder temperature for first layer. If you want to control temperature manually "
->>>>>>> 18594261
                    "during print, set this to zero to disable temperature control commands in the output file.");
     def->sidetext = L("°C");
     def->min = 0;
