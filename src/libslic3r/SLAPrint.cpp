--- conflicted
+++ resolved
@@ -437,7 +437,6 @@
 
 SLAPrintObject::~SLAPrintObject() {}
 
-<<<<<<< HEAD
 double SLAPrintObject::get_elevation() const {
     return m_supportdata && m_supportdata->support_tree_ptr?
                 m_supportdata->support_tree_ptr->get_elevation() :
@@ -454,7 +453,8 @@
 const std::vector<ExPolygons> &SLAPrintObject::get_model_slices() const
 {
     return m_model_slices;
-=======
+}
+
 bool SLAPrintObject::has_mesh(SLAPrintObjectStep step) const
 {
     switch (step) {
@@ -479,7 +479,6 @@
 	default:
 		return TriangleMesh();
 	}
->>>>>>> 74ba1eaa
 }
 
 TriangleMesh SLAPrintObject::support_mesh() const
