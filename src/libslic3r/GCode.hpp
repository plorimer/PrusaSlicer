--- conflicted
+++ resolved
@@ -197,16 +197,6 @@
     // append full config to the given string
     static void append_full_config(const Print& print, std::string& str);
 
-<<<<<<< HEAD
-protected:
-#if ENABLE_THUMBNAIL_GENERATOR
-    void            _do_export(Print& print, FILE* file, ThumbnailsGeneratorCallback thumbnail_cb);
-#else
-    void            _do_export(Print &print, FILE *file);
-#endif //ENABLE_THUMBNAIL_GENERATOR
-
-=======
->>>>>>> d5bcddee
     // Object and support extrusions of the same PrintObject at the same print_z.
     // public, so that it could be accessed by free helper functions from GCode.cpp
     struct LayerToPrint
