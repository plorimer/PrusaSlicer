#ifndef WipeTowerPrusaMM_hpp_
#define WipeTowerPrusaMM_hpp_

#include <cmath>
#include <string>
#include <sstream>
#include <utility>
#include <algorithm>

#include "WipeTower.hpp"


namespace Slic3r
{

namespace PrusaMultiMaterial {
	class Writer;
};



class WipeTowerPrusaMM : public WipeTower
{
public:
	enum material_type
	{
		INVALID = -1,
		PLA   = 0,		// E:210C	B:55C
		ABS   = 1,		// E:255C	B:100C
		PET   = 2,		// E:240C	B:90C
		HIPS  = 3,		// E:220C	B:100C
		FLEX  = 4,		// E:245C	B:80C
		SCAFF = 5,		// E:215C	B:55C
		EDGE  = 6,		// E:240C	B:80C
		NGEN  = 7,		// E:230C	B:80C
		PVA   = 8	    // E:210C	B:80C
	};

	// Parse material name into material_type.
	static material_type parse_material(const char *name);

	// x			-- x coordinates of wipe tower in mm ( left bottom corner )
	// y			-- y coordinates of wipe tower in mm ( left bottom corner )
	// width		-- width of wipe tower in mm ( default 60 mm - leave as it is )
	// wipe_area	-- space available for one toolchange in mm
	WipeTowerPrusaMM(float x, float y, float width, float rotation_angle, float cooling_tube_retraction,
<<<<<<< HEAD
                     float cooling_tube_length, float parking_pos_retraction, float extra_loading_move, float bridging,
                     const std::vector<std::vector<float>>& wiping_matrix, unsigned int initial_tool, float first_layer_width) :
=======
                     float cooling_tube_length, float parking_pos_retraction, float extra_loading_move, 
                     float bridging, bool set_extruder_trimpot,
                     const std::vector<std::vector<float>>& wiping_matrix, unsigned int initial_tool) :
>>>>>>> 51385970
    m_wipe_tower_pos(x, y),
		m_wipe_tower_width(width),
		m_wipe_tower_rotation_angle(rotation_angle),
		m_y_shift(0.f),
		m_z_pos(0.f),
		m_is_first_layer(false),
        m_cooling_tube_retraction(cooling_tube_retraction),
        m_cooling_tube_length(cooling_tube_length),
        m_parking_pos_retraction(parking_pos_retraction),
        m_extra_loading_move(extra_loading_move),
		m_bridging(bridging),
		m_set_extruder_trimpot(set_extruder_trimpot),
        m_current_tool(initial_tool),
        wipe_volumes(wiping_matrix),
        m_brim_width(first_layer_width)
        {}

	virtual ~WipeTowerPrusaMM() {}


	// Set the extruder properties.
	void set_extruder(size_t idx, material_type material, int temp, int first_layer_temp, float loading_speed, float loading_speed_start,
                      float unloading_speed, float unloading_speed_start, float delay, int cooling_moves,
                      float cooling_initial_speed, float cooling_final_speed, std::string ramming_parameters, float nozzle_diameter)
	{
        //while (m_filpar.size() < idx+1)   // makes sure the required element is in the vector
        m_filpar.push_back(FilamentParameters());

        m_filpar[idx].material = material;
        if (material == FLEX || material == SCAFF || material == PVA) {
    		// MMU2 lowers the print speed using the speed override (M220) for printing of soluble PVA/BVOH and flex materials.
    		// Therefore it does not make sense to use the new M220 B and M220 R (backup / restore).
        	m_retain_speed_override = false;
        }
        m_filpar[idx].temperature = temp;
        m_filpar[idx].first_layer_temperature = first_layer_temp;
        m_filpar[idx].loading_speed = loading_speed;
        m_filpar[idx].loading_speed_start = loading_speed_start;
        m_filpar[idx].unloading_speed = unloading_speed;
        m_filpar[idx].unloading_speed_start = unloading_speed_start;
        m_filpar[idx].delay = delay;
        m_filpar[idx].cooling_moves = cooling_moves;
        m_filpar[idx].cooling_initial_speed = cooling_initial_speed;
        m_filpar[idx].cooling_final_speed = cooling_final_speed;
        m_filpar[idx].nozzle_diameter = nozzle_diameter; // to be used in future with (non-single) multiextruder MM

        m_perimeter_width = nozzle_diameter * Width_To_Nozzle_Ratio; // all extruders are now assumed to have the same diameter

        std::stringstream stream{ramming_parameters};
        float speed = 0.f;
        stream >> m_filpar[idx].ramming_line_width_multiplicator >> m_filpar[idx].ramming_step_multiplicator;
        m_filpar[idx].ramming_line_width_multiplicator /= 100;
        m_filpar[idx].ramming_step_multiplicator /= 100;
        while (stream >> speed)
            m_filpar[idx].ramming_speed.push_back(speed);

        m_used_filament_length.resize(std::max(m_used_filament_length.size(), idx + 1)); // makes sure that the vector is big enough so we don't have to check later
	}


	// Appends into internal structure m_plan containing info about the future wipe tower
	// to be used before building begins. The entries must be added ordered in z.
	void plan_toolchange(float z_par, float layer_height_par, unsigned int old_tool, unsigned int new_tool, bool brim, float wipe_volume = 0.f);

	// Iterates through prepared m_plan, generates ToolChangeResults and appends them to "result"
	void generate(std::vector<std::vector<WipeTower::ToolChangeResult>> &result);

    float get_depth() const { return m_wipe_tower_depth; }



	// Switch to a next layer.
	virtual void set_layer(
		// Print height of this layer.
		float print_z,
		// Layer height, used to calculate extrusion the rate.
		float layer_height,
		// Maximum number of tool changes on this layer or the layers below.
		size_t max_tool_changes,
		// Is this the first layer of the print? In that case print the brim first.
		bool is_first_layer,
		// Is this the last layer of the waste tower?
		bool is_last_layer)
	{
		m_z_pos 				= print_z;
		m_layer_height			= layer_height;
		m_is_first_layer 		= is_first_layer;
		m_print_brim = is_first_layer;
		m_depth_traversed  = 0.f;
		m_current_shape = (! is_first_layer && m_current_shape == SHAPE_NORMAL) ? SHAPE_REVERSED : SHAPE_NORMAL;
		if (is_first_layer) {
            this->m_num_layer_changes 	= 0;
            this->m_num_tool_changes 	= 0;
        }
        else
            ++ m_num_layer_changes;
		
		// Calculate extrusion flow from desired line width, nozzle diameter, filament diameter and layer_height:
		m_extrusion_flow = extrusion_flow(layer_height);

        // Advance m_layer_info iterator, making sure we got it right
		while (!m_plan.empty() && m_layer_info->z < print_z - WT_EPSILON && m_layer_info+1 != m_plan.end())
			++m_layer_info;
	}

	// Return the wipe tower position.
	virtual const xy& 		 position() const { return m_wipe_tower_pos; }
	// Return the wipe tower width.
	virtual float     		 width()    const { return m_wipe_tower_width; }
	// The wipe tower is finished, there should be no more tool changes or wipe tower prints.
	virtual bool 	  		 finished() const { return m_max_color_changes == 0; }

	// Returns gcode to prime the nozzles at the front edge of the print bed.
	virtual ToolChangeResult prime(
		// print_z of the first layer.
		float 						first_layer_height, 
		// Extruder indices, in the order to be primed. The last extruder will later print the wipe tower brim, print brim and the object.
		const std::vector<unsigned int> &tools,
		// If true, the last priming are will be the same as the other priming areas, and the rest of the wipe will be performed inside the wipe tower.
		// If false, the last priming are will be large enough to wipe the last extruder sufficiently.
		bool 						last_wipe_inside_wipe_tower);

	// Returns gcode for a toolchange and a final print head position.
	// On the first layer, extrude a brim around the future wipe tower first.
	virtual ToolChangeResult tool_change(unsigned int new_tool, bool last_in_layer);

	// Fill the unfilled space with a sparse infill.
	// Call this method only if layer_finished() is false.
	virtual ToolChangeResult finish_layer();

	// Is the current layer finished?
	virtual bool 			 layer_finished() const {
		return ( (m_is_first_layer ? m_wipe_tower_depth - m_perimeter_width : m_layer_info->depth) - WT_EPSILON < m_depth_traversed);
	}

    virtual std::vector<float> get_used_filament() const override { return m_used_filament_length; }
    virtual int get_number_of_toolchanges() const override { return m_num_tool_changes; }


private:
	WipeTowerPrusaMM();

	enum wipe_shape // A fill-in direction
	{
		SHAPE_NORMAL = 1,
		SHAPE_REVERSED = -1
	};


    const bool  m_peters_wipe_tower   = false; // sparse wipe tower inspired by Peter's post processor - not finished yet
    const float Filament_Area         = M_PI * 1.75f * 1.75f / 4.f; // filament area in mm^2
    const float Width_To_Nozzle_Ratio = 1.25f; // desired line width (oval) in multiples of nozzle diameter - may not be actually neccessary to adjust
    const float WT_EPSILON            = 1e-3f;


	xy 	   m_wipe_tower_pos; 			// Left front corner of the wipe tower in mm.
	float  m_wipe_tower_width; 			// Width of the wipe tower.
	float  m_wipe_tower_depth 	= 0.f; 	// Depth of the wipe tower
	float  m_wipe_tower_rotation_angle = 0.f; // Wipe tower rotation angle in degrees (with respect to x axis)
    float  m_internal_rotation  = 0.f;
	float  m_y_shift			= 0.f;  // y shift passed to writer
	float  m_z_pos 				= 0.f;  // Current Z position.
	float  m_layer_height 		= 0.f; 	// Current layer height.
	size_t m_max_color_changes 	= 0; 	// Maximum number of color changes per layer.
	bool   m_is_first_layer 	= false;// Is this the 1st layer of the print? If so, print the brim around the waste tower.
    int    m_old_temperature    = -1;   // To keep track of what was the last temp that we set (so we don't issue the command when not neccessary)

	// G-code generator parameters.
    float           m_cooling_tube_retraction   = 0.f;
    float           m_cooling_tube_length       = 0.f;
    float           m_parking_pos_retraction    = 0.f;
    float           m_extra_loading_move        = 0.f;
    float           m_bridging                  = 0.f;
    bool            m_set_extruder_trimpot      = false;
    bool 			m_retain_speed_override		= true;
    bool            m_adhesion                  = true;

    float m_perimeter_width = 0.4 * Width_To_Nozzle_Ratio; // Width of an extrusion line, also a perimeter spacing for 100% infill.
    float m_brim_width = 0.4 * Width_To_Nozzle_Ratio * Width_To_Nozzle_Ratio; // Width of an extrusion line, also a perimeter spacing for 100% infill.
	float m_extrusion_flow = 0.038; //0.029f;// Extrusion flow is derived from m_perimeter_width, layer height and filament diameter.


    struct FilamentParameters {
        material_type 	    material = PLA;
        int  			    temperature = 0;
        int  			    first_layer_temperature = 0;
        float               loading_speed = 0.f;
        float               loading_speed_start = 0.f;
        float               unloading_speed = 0.f;
        float               unloading_speed_start = 0.f;
        float               delay = 0.f ;
        int                 cooling_moves = 0;
        float               cooling_initial_speed = 0.f;
        float               cooling_final_speed = 0.f;
        float               ramming_line_width_multiplicator = 0.f;
        float               ramming_step_multiplicator = 0.f;
        std::vector<float>  ramming_speed;
        float               nozzle_diameter;
    };

	// Extruder specific parameters.
    std::vector<FilamentParameters> m_filpar;


	// State of the wipe tower generator.
	unsigned int m_num_layer_changes = 0; // Layer change counter for the output statistics.
	unsigned int m_num_tool_changes  = 0; // Tool change change counter for the output statistics.
	///unsigned int 	m_idx_tool_change_in_layer = 0; // Layer change counter in this layer. Counting up to m_max_color_changes.
	bool m_print_brim = true;
	// A fill-in direction (positive Y, negative Y) alternates with each layer.
	wipe_shape   	m_current_shape = SHAPE_NORMAL;
	unsigned int 	m_current_tool  = 0;
    const std::vector<std::vector<float>> wipe_volumes;

	float           m_depth_traversed = 0.f; // Current y position at the wipe tower.
	bool 			m_left_to_right   = true;
	float			m_extra_spacing   = 1.f;

	// Calculates extrusion flow needed to produce required line width for given layer height
	float extrusion_flow(float layer_height = -1.f) const	// negative layer_height - return current m_extrusion_flow
	{
		if ( layer_height < 0 )
			return m_extrusion_flow;
		return layer_height * ( m_perimeter_width - layer_height * (1-M_PI/4.f)) / Filament_Area;
	}

	// Calculates length of extrusion line to extrude given volume
	float volume_to_length(float volume, float line_width, float layer_height) const {
		return std::max(0., volume / (layer_height * (line_width - layer_height * (1. - M_PI / 4.))));
	}

	// Calculates depth for all layers and propagates them downwards
	void plan_tower();

	// Goes through m_plan and recalculates depths and width of the WT to make it exactly square - experimental
	void make_wipe_tower_square();

    // Goes through m_plan, calculates border and finish_layer extrusions and subtracts them from last wipe
    void save_on_last_wipe();


	struct box_coordinates
	{
		box_coordinates(float left, float bottom, float width, float height) :
			ld(left        , bottom         ),
			lu(left        , bottom + height),
			rd(left + width, bottom         ),
			ru(left + width, bottom + height) {}
		box_coordinates(const xy &pos, float width, float height) : box_coordinates(pos.x, pos.y, width, height) {}
		void translate(const xy &shift) {
			ld += shift; lu += shift;
			rd += shift; ru += shift;
		}
		void translate(const float dx, const float dy) { translate(xy(dx, dy)); }
		void expand(const float offset) {
			ld += xy(- offset, - offset);
			lu += xy(- offset,   offset);
			rd += xy(  offset, - offset);
			ru += xy(  offset,   offset);
		}
		void expand(const float offset_x, const float offset_y) {
			ld += xy(- offset_x, - offset_y);
			lu += xy(- offset_x,   offset_y);
			rd += xy(  offset_x, - offset_y);
			ru += xy(  offset_x,   offset_y);
		}
		xy ld;  // left down
		xy lu;	// left upper 
		xy rd;	// right lower
		xy ru;  // right upper
	};


	// to store information about tool changes for a given layer
	struct WipeTowerInfo{
		struct ToolChange {
			unsigned int old_tool;
			unsigned int new_tool;
			float required_depth;
            float ramming_depth;
            float first_wipe_line;
            float wipe_volume;
			ToolChange(unsigned int old, unsigned int newtool, float depth=0.f, float ramming_depth=0.f, float fwl=0.f, float wv=0.f)
            : old_tool{old}, new_tool{newtool}, required_depth{depth}, ramming_depth{ramming_depth}, first_wipe_line{fwl}, wipe_volume{wv} {}
		};
		float z;		// z position of the layer
		float height;	// layer height
		float depth;	// depth of the layer based on all layers above
		float extra_spacing;
		float toolchanges_depth() const { float sum = 0.f; for (const auto &a : tool_changes) sum += a.required_depth; return sum; }

		std::vector<ToolChange> tool_changes;

		WipeTowerInfo(float z_par, float layer_height_par)
			: z{z_par}, height{layer_height_par}, depth{0}, extra_spacing{1.f} {}
	};

	std::vector<WipeTowerInfo> m_plan; 	// Stores information about all layers and toolchanges for the future wipe tower (filled by plan_toolchange(...))
	std::vector<WipeTowerInfo>::iterator m_layer_info = m_plan.end();

    // Stores information about used filament length per extruder:
    std::vector<float> m_used_filament_length;


	// Returns gcode for wipe tower brim
	// sideOnly			-- set to false -- experimental, draw brim on sides of wipe tower
	// offset			-- set to 0		-- experimental, offset to replace brim in front / rear of wipe tower
	ToolChangeResult toolchange_Brim(bool sideOnly = false, float y_offset = 0.f);

	void toolchange_Unload(
		PrusaMultiMaterial::Writer &writer,
		const box_coordinates  &cleaning_box, 
		const material_type	 	current_material,
		const int 				new_temperature);

	void toolchange_Change(
		PrusaMultiMaterial::Writer &writer,
		const unsigned int		new_tool,
		material_type 			new_material);
	
	void toolchange_Load(
		PrusaMultiMaterial::Writer &writer,
		const box_coordinates  &cleaning_box);
	
	void toolchange_Wipe(
		PrusaMultiMaterial::Writer &writer,
		const box_coordinates  &cleaning_box,
		float wipe_volume);
};




}; // namespace Slic3r

#endif /* WipeTowerPrusaMM_hpp_ */<|MERGE_RESOLUTION|>--- conflicted
+++ resolved
@@ -44,14 +44,9 @@
 	// width		-- width of wipe tower in mm ( default 60 mm - leave as it is )
 	// wipe_area	-- space available for one toolchange in mm
 	WipeTowerPrusaMM(float x, float y, float width, float rotation_angle, float cooling_tube_retraction,
-<<<<<<< HEAD
-                     float cooling_tube_length, float parking_pos_retraction, float extra_loading_move, float bridging,
-                     const std::vector<std::vector<float>>& wiping_matrix, unsigned int initial_tool, float first_layer_width) :
-=======
                      float cooling_tube_length, float parking_pos_retraction, float extra_loading_move, 
                      float bridging, bool set_extruder_trimpot,
-                     const std::vector<std::vector<float>>& wiping_matrix, unsigned int initial_tool) :
->>>>>>> 51385970
+                     const std::vector<std::vector<float>>& wiping_matrix, unsigned int initial_tool, float first_layer_width) :
     m_wipe_tower_pos(x, y),
 		m_wipe_tower_width(width),
 		m_wipe_tower_rotation_angle(rotation_angle),
