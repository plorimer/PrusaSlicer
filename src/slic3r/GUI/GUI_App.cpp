#include "GUI_App.hpp"
#include "GUI_ObjectList.hpp"
#include "GUI_ObjectManipulation.hpp"
#include "I18N.hpp"

#include <algorithm>
#include <iterator>
#include <exception>
#include <cstdlib>
#include <boost/lexical_cast.hpp>
#include <boost/algorithm/string.hpp>
#include <boost/log/trivial.hpp>
#include <boost/nowide/convert.hpp>

#include <wx/stdpaths.h>
#include <wx/imagpng.h>
#include <wx/display.h>
#include <wx/menu.h>
#include <wx/menuitem.h>
#include <wx/filedlg.h>
#include <wx/progdlg.h>
#include <wx/dir.h>
#include <wx/wupdlock.h>
#include <wx/filefn.h>
#include <wx/sysopt.h>
#include <wx/msgdlg.h>
#include <wx/richmsgdlg.h>
#include <wx/log.h>
#include <wx/intl.h>

#include "libslic3r/Utils.hpp"
#include "libslic3r/Model.hpp"
#include "libslic3r/I18N.hpp"

#include "GUI.hpp"
#include "GUI_Utils.hpp"
#include "AppConfig.hpp"
#include "PresetBundle.hpp"
#include "3DScene.hpp"
#include "MainFrame.hpp"
#include "Plater.hpp"

#include "../Utils/PresetUpdater.hpp"
#include "../Utils/PrintHost.hpp"
#include "../Utils/MacDarkMode.hpp"
#include "slic3r/Config/Snapshot.hpp"
#include "ConfigSnapshotDialog.hpp"
#include "FirmwareDialog.hpp"
#include "Preferences.hpp"
#include "Tab.hpp"
#include "SysInfoDialog.hpp"
#include "KBShortcutsDialog.hpp"
#include "UpdateDialogs.hpp"
<<<<<<< HEAD
#include "UnsavedChangesDialog.hpp"
=======
#include "Mouse3DController.hpp"
#include "RemovableDriveManager.hpp"
#include "InstanceCheck.hpp"
>>>>>>> 18594261

#ifdef __WXMSW__
#include <dbt.h>
#include <shlobj.h>
#endif // __WXMSW__

#if ENABLE_THUMBNAIL_GENERATOR_DEBUG
#include <boost/beast/core/detail/base64.hpp>
#include <boost/nowide/fstream.hpp>
#endif // ENABLE_THUMBNAIL_GENERATOR_DEBUG

namespace Slic3r {
namespace GUI {

class MainFrame;

wxString file_wildcards(FileType file_type, const std::string &custom_extension)
{
    static const std::string defaults[FT_SIZE] = {
        /* FT_STL */     "STL files (*.stl)|*.stl;*.STL",
        /* FT_OBJ */     "OBJ files (*.obj)|*.obj;*.OBJ",
        /* FT_AMF */     "AMF files (*.amf)|*.zip.amf;*.amf;*.AMF;*.xml;*.XML",
        /* FT_3MF */     "3MF files (*.3mf)|*.3mf;*.3MF;",
        /* FT_PRUSA */   "Prusa Control files (*.prusa)|*.prusa;*.PRUSA",
        /* FT_GCODE */   "G-code files (*.gcode, *.gco, *.g, *.ngc)|*.gcode;*.GCODE;*.gco;*.GCO;*.g;*.G;*.ngc;*.NGC",
        /* FT_MODEL */   "Known files (*.stl, *.obj, *.amf, *.xml, *.3mf, *.prusa)|*.stl;*.STL;*.obj;*.OBJ;*.amf;*.AMF;*.xml;*.XML;*.3mf;*.3MF;*.prusa;*.PRUSA",
        /* FT_PROJECT */ "Project files (*.3mf, *.amf)|*.3mf;*.3MF;*.amf;*.AMF",

        /* FT_INI */     "INI files (*.ini)|*.ini;*.INI",
        /* FT_SVG */     "SVG files (*.svg)|*.svg;*.SVG",

        /* FT_TEX */     "Texture (*.png, *.svg)|*.png;*.PNG;*.svg;*.SVG",

        /* FT_PNGZIP */  "Masked SLA files (*.sl1)|*.sl1;*.SL1",
    };

	std::string out = defaults[file_type];
    if (! custom_extension.empty()) {
        // Find the custom extension in the template.
        if (out.find(std::string("*") + custom_extension + ",") == std::string::npos && out.find(std::string("*") + custom_extension + ")") == std::string::npos) {
            // The custom extension was not found in the template.
            // Append the custom extension to the wildcards, so that the file dialog would not add the default extension to it.
			boost::replace_first(out, ")|", std::string(", *") + custom_extension + ")|");
			out += std::string(";*") + custom_extension;
        }
    }
    return from_u8(out);
}

static std::string libslic3r_translate_callback(const char *s) { return wxGetTranslation(wxString(s, wxConvUTF8)).utf8_str().data(); }

#ifdef WIN32
#if !wxVERSION_EQUAL_OR_GREATER_THAN(3,1,3)
static void register_win32_dpi_event()
{
    enum { WM_DPICHANGED_ = 0x02e0 };

    wxWindow::MSWRegisterMessageHandler(WM_DPICHANGED_, [](wxWindow *win, WXUINT nMsg, WXWPARAM wParam, WXLPARAM lParam) {
        const int dpi = wParam & 0xffff;
        const auto rect = reinterpret_cast<PRECT>(lParam);
        const wxRect wxrect(wxPoint(rect->top, rect->left), wxPoint(rect->bottom, rect->right));

        DpiChangedEvent evt(EVT_DPI_CHANGED_SLICER, dpi, wxrect);
        win->GetEventHandler()->AddPendingEvent(evt);

        return true;
    });
}
#endif // !wxVERSION_EQUAL_OR_GREATER_THAN

static GUID GUID_DEVINTERFACE_HID = { 0x4D1E55B2, 0xF16F, 0x11CF, 0x88, 0xCB, 0x00, 0x11, 0x11, 0x00, 0x00, 0x30 };

static void register_win32_device_notification_event()
{
    wxWindow::MSWRegisterMessageHandler(WM_DEVICECHANGE, [](wxWindow *win, WXUINT /* nMsg */, WXWPARAM wParam, WXLPARAM lParam) {
        // Some messages are sent to top level windows by default, some messages are sent to only registered windows, and we explictely register on MainFrame only.
        auto main_frame = dynamic_cast<MainFrame*>(win);
        auto plater = (main_frame == nullptr) ? nullptr : main_frame->plater();
        if (plater == nullptr)
            // Maybe some other top level window like a dialog or maybe a pop-up menu?
            return true;
		PDEV_BROADCAST_HDR lpdb = (PDEV_BROADCAST_HDR)lParam;
        switch (wParam) {
        case DBT_DEVICEARRIVAL:
			if (lpdb->dbch_devicetype == DBT_DEVTYP_VOLUME)
		        plater->GetEventHandler()->AddPendingEvent(VolumeAttachedEvent(EVT_VOLUME_ATTACHED));
			else if (lpdb->dbch_devicetype == DBT_DEVTYP_DEVICEINTERFACE) {
				PDEV_BROADCAST_DEVICEINTERFACE lpdbi = (PDEV_BROADCAST_DEVICEINTERFACE)lpdb;
//				if (lpdbi->dbcc_classguid == GUID_DEVINTERFACE_VOLUME) {
//					printf("DBT_DEVICEARRIVAL %d - Media has arrived: %ws\n", msg_count, lpdbi->dbcc_name);
				if (lpdbi->dbcc_classguid == GUID_DEVINTERFACE_HID)
			        plater->GetEventHandler()->AddPendingEvent(HIDDeviceAttachedEvent(EVT_HID_DEVICE_ATTACHED, boost::nowide::narrow(lpdbi->dbcc_name)));
			}
            break;
		case DBT_DEVICEREMOVECOMPLETE:
			if (lpdb->dbch_devicetype == DBT_DEVTYP_VOLUME)
                plater->GetEventHandler()->AddPendingEvent(VolumeDetachedEvent(EVT_VOLUME_DETACHED));
			else if (lpdb->dbch_devicetype == DBT_DEVTYP_DEVICEINTERFACE) {
				PDEV_BROADCAST_DEVICEINTERFACE lpdbi = (PDEV_BROADCAST_DEVICEINTERFACE)lpdb;
//				if (lpdbi->dbcc_classguid == GUID_DEVINTERFACE_VOLUME)
//					printf("DBT_DEVICEARRIVAL %d - Media was removed: %ws\n", msg_count, lpdbi->dbcc_name);
				if (lpdbi->dbcc_classguid == GUID_DEVINTERFACE_HID)
        			plater->GetEventHandler()->AddPendingEvent(HIDDeviceDetachedEvent(EVT_HID_DEVICE_DETACHED, boost::nowide::narrow(lpdbi->dbcc_name)));
			}
			break;
        default:
            break;
        }
        return true;
    });

    wxWindow::MSWRegisterMessageHandler(MainFrame::WM_USER_MEDIACHANGED, [](wxWindow *win, WXUINT /* nMsg */, WXWPARAM wParam, WXLPARAM lParam) {
        // Some messages are sent to top level windows by default, some messages are sent to only registered windows, and we explictely register on MainFrame only.
        auto main_frame = dynamic_cast<MainFrame*>(win);
        auto plater = (main_frame == nullptr) ? nullptr : main_frame->plater();
        if (plater == nullptr)
            // Maybe some other top level window like a dialog or maybe a pop-up menu?
            return true;
        wchar_t sPath[MAX_PATH];
        if (lParam == SHCNE_MEDIAINSERTED || lParam == SHCNE_MEDIAREMOVED) {
            struct _ITEMIDLIST* pidl = *reinterpret_cast<struct _ITEMIDLIST**>(wParam);
            if (! SHGetPathFromIDList(pidl, sPath)) {
                BOOST_LOG_TRIVIAL(error) << "MediaInserted: SHGetPathFromIDList failed";
                return false;
            }
        }
        switch (lParam) {
        case SHCNE_MEDIAINSERTED:
        {
            //printf("SHCNE_MEDIAINSERTED %S\n", sPath);
            plater->GetEventHandler()->AddPendingEvent(VolumeAttachedEvent(EVT_VOLUME_ATTACHED));
            break;
        }
        case SHCNE_MEDIAREMOVED:
        {
            //printf("SHCNE_MEDIAREMOVED %S\n", sPath);
            plater->GetEventHandler()->AddPendingEvent(VolumeDetachedEvent(EVT_VOLUME_DETACHED));
            break;
        }
	    default:
//          printf("Unknown\n");
            break;
	    }
        return true;
    });

    wxWindow::MSWRegisterMessageHandler(WM_INPUT, [](wxWindow *win, WXUINT /* nMsg */, WXWPARAM wParam, WXLPARAM lParam) {
        auto main_frame = dynamic_cast<MainFrame*>(Slic3r::GUI::find_toplevel_parent(win));
        auto plater = (main_frame == nullptr) ? nullptr : main_frame->plater();
//        if (wParam == RIM_INPUTSINK && plater != nullptr && main_frame->IsActive()) {
        if (wParam == RIM_INPUT && plater != nullptr && main_frame->IsActive()) {
        RAWINPUT raw;
			UINT rawSize = sizeof(RAWINPUT);
			::GetRawInputData((HRAWINPUT)lParam, RID_INPUT, &raw, &rawSize, sizeof(RAWINPUTHEADER));
			if (raw.header.dwType == RIM_TYPEHID && plater->get_mouse3d_controller().handle_raw_input_win32(raw.data.hid.bRawData, raw.data.hid.dwSizeHid))
				return true;
		}
        return false;
    });

	wxWindow::MSWRegisterMessageHandler(WM_COPYDATA, [](wxWindow* win, WXUINT /* nMsg */, WXWPARAM wParam, WXLPARAM lParam) {

		COPYDATASTRUCT* copy_data_structure = { 0 };
		copy_data_structure = (COPYDATASTRUCT*)lParam;
		if (copy_data_structure->dwData == 1) {
			LPCWSTR arguments = (LPCWSTR)copy_data_structure->lpData;
			Slic3r::GUI::wxGetApp().other_instance_message_handler()->handle_message(boost::nowide::narrow(arguments));
		}
		return true;
		});
}
#endif // WIN32

static void generic_exception_handle()
{
    // Note: Some wxWidgets APIs use wxLogError() to report errors, eg. wxImage
    // - see https://docs.wxwidgets.org/3.1/classwx_image.html#aa249e657259fe6518d68a5208b9043d0
    //
    // wxLogError typically goes around exception handling and display an error dialog some time
    // after an error is logged even if exception handling and OnExceptionInMainLoop() take place.
    // This is why we use wxLogError() here as well instead of a custom dialog, because it accumulates
    // errors if multiple have been collected and displays just one error message for all of them.
    // Otherwise we would get multiple error messages for one missing png, for example.
    //
    // If a custom error message window (or some other solution) were to be used, it would be necessary
    // to turn off wxLogError() usage in wx APIs, most notably in wxImage
    // - see https://docs.wxwidgets.org/trunk/classwx_image.html#aa32e5d3507cc0f8c3330135bc0befc6a

    try {
        throw;
    } catch (const std::bad_alloc& ex) {
        // bad_alloc in main thread is most likely fatal. Report immediately to the user (wxLogError would be delayed)
        // and terminate the app so it is at least certain to happen now.
        wxString errmsg = wxString::Format(_(L("%s has encountered an error. It was likely caused by running out of memory. "
                              "If you are sure you have enough RAM on your system, this may also be a bug and we would "
                              "be glad if you reported it.\n\nThe application will now terminate.")), SLIC3R_APP_NAME);
        wxMessageBox(errmsg + "\n\n" + wxString(ex.what()), _(L("Fatal error")), wxOK | wxICON_ERROR);
        BOOST_LOG_TRIVIAL(error) << boost::format("std::bad_alloc exception: %1%") % ex.what();
        std::terminate();
    } catch (const std::exception& ex) {
        wxLogError("Internal error: %s", ex.what());
        BOOST_LOG_TRIVIAL(error) << boost::format("Uncaught exception: %1%") % ex.what();
        throw;
    }
}

IMPLEMENT_APP(GUI_App)

GUI_App::GUI_App()
    : wxApp()
    , m_em_unit(10)
    , m_imgui(new ImGuiWrapper())
    , m_wizard(nullptr)
	, m_removable_drive_manager(std::make_unique<RemovableDriveManager>())
	, m_other_instance_message_handler(std::make_unique<OtherInstanceMessageHandler>())
{
	//app config initializes early becasuse it is used in instance checking in PrusaSlicer.cpp
	this->init_app_config();
}

GUI_App::~GUI_App()
{
    if (app_config != nullptr)
        delete app_config;

    if (preset_bundle != nullptr)
        delete preset_bundle;

    if (preset_updater != nullptr)
        delete preset_updater;
}

std::string GUI_App::get_gl_info(bool format_as_html, bool extensions)
{
    return OpenGLManager::get_gl_info().to_string(format_as_html, extensions);
}

wxGLContext* GUI_App::init_glcontext(wxGLCanvas& canvas)
{
    return m_opengl_mgr.init_glcontext(canvas);
}

bool GUI_App::init_opengl()
{
    return m_opengl_mgr.init_gl();
}

void GUI_App::init_app_config()
{
	// Profiles for the alpha are stored into the PrusaSlicer-alpha directory to not mix with the current release.
	SetAppName(SLIC3R_APP_KEY);
	SetAppName(SLIC3R_APP_KEY "-alpha");
//	SetAppDisplayName(SLIC3R_APP_NAME);

	// Set the Slic3r data directory at the Slic3r XS module.
	// Unix: ~/ .Slic3r
	// Windows : "C:\Users\username\AppData\Roaming\Slic3r" or "C:\Documents and Settings\username\Application Data\Slic3r"
	// Mac : "~/Library/Application Support/Slic3r"

	if (data_dir().empty())
		set_data_dir(wxStandardPaths::Get().GetUserDataDir().ToUTF8().data());

	if (!app_config)
		app_config = new AppConfig();

	// load settings
	app_conf_exists = app_config->exists();
	if (app_conf_exists) {
		app_config->load();
	}
}

void GUI_App::init_single_instance_checker(const std::string &name, const std::string &path)
{
    BOOST_LOG_TRIVIAL(debug) << "init wx instance checker " << name << " "<< path; 
    m_single_instance_checker = std::make_unique<wxSingleInstanceChecker>(boost::nowide::widen(name), boost::nowide::widen(path));
}

bool GUI_App::OnInit()
{
    try {
        return on_init_inner();
    } catch (const std::exception&) {
        generic_exception_handle();
        return false;
    }
}

bool GUI_App::on_init_inner()
{
    // Verify resources path
    const wxString resources_dir = from_u8(Slic3r::resources_dir());
    wxCHECK_MSG(wxDirExists(resources_dir), false,
        wxString::Format("Resources path does not exist or is not a directory: %s", resources_dir));

     // Enable this to get the default Win32 COMCTRL32 behavior of static boxes.
//    wxSystemOptions::SetOption("msw.staticbox.optimized-paint", 0);
    // Enable this to disable Windows Vista themes for all wxNotebooks. The themes seem to lead to terrible
    // performance when working on high resolution multi-display setups.
//    wxSystemOptions::SetOption("msw.notebook.themed-background", 0);

//     Slic3r::debugf "wxWidgets version %s, Wx version %s\n", wxVERSION_STRING, wxVERSION;
<<<<<<< HEAD

    // Set the Slic3r data directory at the Slic3r XS module.
    // Unix: ~/ .Slic3r
    // Windows : "C:\Users\username\AppData\Roaming\Slic3r" or "C:\Documents and Settings\username\Application Data\Slic3r"
    // Mac : "~/Library/Application Support/Slic3r"
	if (data_dir().empty()) {
		std::string dir = wxStandardPaths::Get().GetUserDataDir().ToUTF8().data();

#ifdef _DEBUG
		std::string dbg_dir = dir + "_DEBUG";
		if (!wxDirExists(dbg_dir) && wxDirExists(dir)) {
			copy_dir_recursive(dir, dbg_dir);
		}
		set_data_dir(dbg_dir);
#else
		set_data_dir(dir);
#endif
	}

    app_config = new AppConfig();
=======
   
    std::string msg = Http::tls_global_init();
    std::string ssl_cert_store = app_config->get("tls_accepted_cert_store_location");
    bool ssl_accept = app_config->get("tls_cert_store_accepted") == "yes" && ssl_cert_store == Http::tls_system_cert_store();
    
    if (!msg.empty() && !ssl_accept) {
        wxRichMessageDialog
            dlg(nullptr,
                wxString::Format(_(L("%s\nDo you want to continue?")), msg),
                "PrusaSlicer", wxICON_QUESTION | wxYES_NO);
        dlg.ShowCheckBox(_(L("Remember my choice")));
        if (dlg.ShowModal() != wxID_YES) return false;

        app_config->set("tls_cert_store_accepted",
                        dlg.IsCheckBoxChecked() ? "yes" : "no");
        app_config->set("tls_accepted_cert_store_location",
                        dlg.IsCheckBoxChecked() ? Http::tls_system_cert_store() : "");
    }
    
    app_config->set("version", SLIC3R_VERSION);
    app_config->save();
    
>>>>>>> 18594261
    preset_bundle = new PresetBundle();
    
    // just checking for existence of Slic3r::data_dir is not enough : it may be an empty directory
    // supplied as argument to --datadir; in that case we should still run the wizard
    preset_bundle->setup_directories();

#ifdef __WXMSW__
    associate_3mf_files();
#endif // __WXMSW__

    preset_updater = new PresetUpdater();
    Bind(EVT_SLIC3R_VERSION_ONLINE, [this](const wxCommandEvent &evt) {
        app_config->set("version_online", into_u8(evt.GetString()));
        app_config->save();
    });

    // initialize label colors and fonts
    init_label_colours();
    init_fonts();

    // If load_language() fails, the application closes.
    load_language(wxString(), true);

    // Suppress the '- default -' presets.
    preset_bundle->set_default_suppressed(app_config->get("no_defaults") == "1");
    try {
        preset_bundle->load_presets(*app_config);
    } catch (const std::exception &ex) {
        show_error(nullptr, ex.what());
    }

#ifdef WIN32
#if !wxVERSION_EQUAL_OR_GREATER_THAN(3,1,3)
    register_win32_dpi_event();
#endif // !wxVERSION_EQUAL_OR_GREATER_THAN
    register_win32_device_notification_event();
#endif // WIN32

    // Let the libslic3r know the callback, which will translate messages on demand.
    Slic3r::I18N::set_translate_callback(libslic3r_translate_callback);

    // application frame
    if (wxImage::FindHandler(wxBITMAP_TYPE_PNG) == nullptr)
        wxImage::AddHandler(new wxPNGHandler());
    mainframe = new MainFrame();
    // hide settings tabs after first Layout
    mainframe->select_tab(0);

    sidebar().obj_list()->init_objects(); // propagate model objects to object list
//     update_mode(); // !!! do that later
    SetTopWindow(mainframe);

    m_printhost_job_queue.reset(new PrintHostJobQueue(mainframe->printhost_queue_dlg()));


    Bind(wxEVT_IDLE, [this](wxIdleEvent& event)
    {
        if (! plater_)
            return;

		//m_other_instance_message_handler->report();

        if (app_config->dirty() && app_config->get("autosave") == "1")
            app_config->save();

        this->obj_manipul()->update_if_dirty();

		// Preset updating & Configwizard are done after the above initializations,
	    // and after MainFrame is created & shown.
	    // The extra CallAfter() is needed because of Mac, where this is the only way
	    // to popup a modal dialog on start without screwing combo boxes.
	    // This is ugly but I honestly found no better way to do it.
	    // Neither wxShowEvent nor wxWindowCreateEvent work reliably. 

        static bool once = true;
        if (once) {
            once = false;
			check_updates(false);

			CallAfter([this] {
				config_wizard_startup();
				preset_updater->slic3r_update_notify();
				preset_updater->sync(preset_bundle);
				});
#ifdef _WIN32
			//sets window property to mainframe so other instances can indentify it
			OtherInstanceMessageHandler::init_windows_properties(mainframe, m_instance_hash_int);
#endif //WIN32
        }
    });

    load_current_presets();

    mainframe->Show(true);

    /* Temporary workaround for the correct behavior of the Scrolled sidebar panel:
     * change min hight of object list to the normal min value (15 * wxGetApp().em_unit()) 
     * after first whole Mainframe updating/layouting
     */
    const int list_min_height = 15 * em_unit();
    if (obj_list()->GetMinSize().GetY() > list_min_height)
        obj_list()->SetMinSize(wxSize(-1, list_min_height));

    update_mode(); // update view mode after fix of the object_list size

    m_initialized = true;
    return true;
}

unsigned GUI_App::get_colour_approx_luma(const wxColour &colour)
{
    double r = colour.Red();
    double g = colour.Green();
    double b = colour.Blue();

    return std::round(std::sqrt(
        r * r * .241 +
        g * g * .691 +
        b * b * .068
        ));
}

bool GUI_App::dark_mode()
{
#if __APPLE__
    // The check for dark mode returns false positive on 10.12 and 10.13,
    // which allowed setting dark menu bar and dock area, which is
    // is detected as dark mode. We must run on at least 10.14 where the
    // proper dark mode was first introduced.
    return wxPlatformInfo::Get().CheckOSVersion(10, 14) && mac_dark_mode();
#else
    const unsigned luma = get_colour_approx_luma(wxSystemSettings::GetColour(wxSYS_COLOUR_WINDOW));
    return luma < 128;
#endif
}

void GUI_App::init_label_colours()
{
    if (dark_mode()) {
        m_color_label_modified = wxColour(253, 111, 40);
        m_color_label_sys = wxColour(115, 220, 103);
    }
    else {
        m_color_label_modified = wxColour(252, 77, 1);
        m_color_label_sys = wxColour(26, 132, 57);
    }
    m_color_label_default = wxSystemSettings::GetColour(wxSYS_COLOUR_WINDOWTEXT);
}

void GUI_App::update_label_colours_from_appconfig()
{
    if (app_config->has("label_clr_sys")) {
        auto str = app_config->get("label_clr_sys");
        if (str != "")
            m_color_label_sys = wxColour(str);
    }

    if (app_config->has("label_clr_modified")) {
        auto str = app_config->get("label_clr_modified");
        if (str != "")
            m_color_label_modified = wxColour(str);
    }
}

void GUI_App::init_fonts()
{
    m_small_font = wxSystemSettings::GetFont(wxSYS_DEFAULT_GUI_FONT);
    m_bold_font = wxSystemSettings::GetFont(wxSYS_DEFAULT_GUI_FONT).Bold();
    m_normal_font = wxSystemSettings::GetFont(wxSYS_DEFAULT_GUI_FONT);

#ifdef __WXMAC__
    m_small_font.SetPointSize(11);
    m_bold_font.SetPointSize(13);
#endif /*__WXMAC__*/
}

void GUI_App::update_fonts(const MainFrame *main_frame)
{
    /* Only normal and bold fonts are used for an application rescale,
     * because of under MSW small and normal fonts are the same.
     * To avoid same rescaling twice, just fill this values
     * from rescaled MainFrame
     */
	if (main_frame == nullptr)
		main_frame = this->mainframe;
    m_normal_font   = main_frame->normal_font();
    m_small_font    = m_normal_font;
    m_bold_font     = main_frame->normal_font().Bold();
    m_em_unit       = main_frame->em_unit();
}

void GUI_App::set_label_clr_modified(const wxColour& clr) {
    m_color_label_modified = clr;
    auto clr_str = wxString::Format(wxT("#%02X%02X%02X"), clr.Red(), clr.Green(), clr.Blue());
    std::string str = clr_str.ToStdString();
    app_config->set("label_clr_modified", str);
    app_config->save();
}

void GUI_App::set_label_clr_sys(const wxColour& clr) {
    m_color_label_sys = clr;
    auto clr_str = wxString::Format(wxT("#%02X%02X%02X"), clr.Red(), clr.Green(), clr.Blue());
    std::string str = clr_str.ToStdString();
    app_config->set("label_clr_sys", str);
    app_config->save();
}

wxSize GUI_App::get_min_size() const
{
    return wxSize(76*m_em_unit, 49 * m_em_unit);
}

float GUI_App::toolbar_icon_scale(const bool is_limited/* = false*/) const
{
#ifdef __APPLE__
    const float icon_sc = 1.0f; // for Retina display will be used its own scale
#else
    const float icon_sc = m_em_unit*0.1f;
#endif // __APPLE__

    const std::string& use_val  = app_config->get("use_custom_toolbar_size");
    const std::string& val      = app_config->get("custom_toolbar_size");
    const std::string& auto_val = app_config->get("auto_toolbar_size");

    if (val.empty() || auto_val.empty() || use_val.empty())
        return icon_sc;

    int int_val = use_val == "0" ? 100 : atoi(val.c_str());
    // correct value in respect to auto_toolbar_size
    int_val = std::min(atoi(auto_val.c_str()), int_val);

    if (is_limited && int_val < 50)
        int_val = 50;

    return 0.01f * int_val * icon_sc;
}

void GUI_App::set_auto_toolbar_icon_scale(float scale) const
{
#ifdef __APPLE__
    const float icon_sc = 1.0f; // for Retina display will be used its own scale
#else
    const float icon_sc = m_em_unit * 0.1f;
#endif // __APPLE__

    long int_val = std::min(int(std::lround(scale / icon_sc * 100)), 100);
    std::string val = std::to_string(int_val);

    app_config->set("auto_toolbar_size", val);
}

void GUI_App::recreate_GUI(const wxString& msg_name)
{
    mainframe->shutdown();

    wxProgressDialog dlg(msg_name, msg_name, 100, nullptr, wxPD_AUTO_HIDE);
    dlg.Pulse();
    dlg.Update(10, _L("Recreating") + dots);

    MainFrame *old_main_frame = mainframe;
    mainframe = new MainFrame();
    // hide settings tabs after first Layout
    mainframe->select_tab(0);
    // Propagate model objects to object list.
    sidebar().obj_list()->init_objects();
    SetTopWindow(mainframe);

    dlg.Update(30, _L("Recreating") + dots);
    old_main_frame->Destroy();
    // For this moment ConfigWizard is deleted, invalidate it.
    m_wizard = nullptr;

    dlg.Update(80, _L("Loading of current presets") + dots);
    m_printhost_job_queue.reset(new PrintHostJobQueue(mainframe->printhost_queue_dlg()));
    load_current_presets();
    mainframe->Show(true);

    dlg.Update(90, _L("Loading of a mode view") + dots);
    /* Temporary workaround for the correct behavior of the Scrolled sidebar panel:
    * change min hight of object list to the normal min value (15 * wxGetApp().em_unit())
    * after first whole Mainframe updating/layouting
    */
    const int list_min_height = 15 * em_unit();
    if (obj_list()->GetMinSize().GetY() > list_min_height)
        obj_list()->SetMinSize(wxSize(-1, list_min_height));
    update_mode();

    // #ys_FIXME_delete_after_testing  Do we still need this  ?
//     CallAfter([]() {
//         // Run the config wizard, don't offer the "reset user profile" checkbox.
//         config_wizard_startup(true);
//     });
}

void GUI_App::system_info()
{
    SysInfoDialog dlg;
    dlg.ShowModal();
}

void GUI_App::keyboard_shortcuts()
{
    KBShortcutsDialog dlg;
    dlg.ShowModal();
}

// static method accepting a wxWindow object as first parameter
bool GUI_App::catch_error(std::function<void()> cb,
    //                       wxMessageDialog* message_dialog,
    const std::string& err /*= ""*/)
{
    if (!err.empty()) {
        if (cb)
            cb();
        //         if (message_dialog)
        //             message_dialog->(err, "Error", wxOK | wxICON_ERROR);
        show_error(/*this*/nullptr, err);
        return true;
    }
    return false;
}

// static method accepting a wxWindow object as first parameter
void fatal_error(wxWindow* parent)
{
    show_error(parent, "");
    //     exit 1; // #ys_FIXME
}

// Called after the Preferences dialog is closed and the program settings are saved.
// Update the UI based on the current preferences.
void GUI_App::update_ui_from_settings()
{
    mainframe->update_ui_from_settings();
}

void GUI_App::persist_window_geometry(wxTopLevelWindow *window, bool default_maximized)
{
    const std::string name = into_u8(window->GetName());

    window->Bind(wxEVT_CLOSE_WINDOW, [=](wxCloseEvent &event) {
        window_pos_save(window, name);
        event.Skip();
    });

    window_pos_restore(window, name, default_maximized);

    on_window_geometry(window, [=]() {
        window_pos_sanitize(window);
    });
}

void GUI_App::load_project(wxWindow *parent, wxString& input_file) const
{
    input_file.Clear();
    wxFileDialog dialog(parent ? parent : GetTopWindow(),
        _(L("Choose one file (3MF/AMF):")),
        app_config->get_last_dir(), "",
        file_wildcards(FT_PROJECT), wxFD_OPEN | wxFD_FILE_MUST_EXIST);

    if (dialog.ShowModal() == wxID_OK)
        input_file = dialog.GetPath();
}

void GUI_App::import_model(wxWindow *parent, wxArrayString& input_files) const
{
    input_files.Clear();
    wxFileDialog dialog(parent ? parent : GetTopWindow(),
        _(L("Choose one or more files (STL/OBJ/AMF/3MF/PRUSA):")),
        from_u8(app_config->get_last_dir()), "",
        file_wildcards(FT_MODEL), wxFD_OPEN | wxFD_MULTIPLE | wxFD_FILE_MUST_EXIST);

    if (dialog.ShowModal() == wxID_OK)
        dialog.GetPaths(input_files);
}

bool GUI_App::switch_language()
{
    if (select_language()) {
        recreate_GUI(_L("Changing of an application language") + dots);
        return true;
    } else {
        return false;
    }
}

// select language from the list of installed languages
bool GUI_App::select_language()
{
	wxArrayString translations = wxTranslations::Get()->GetAvailableTranslations(SLIC3R_APP_KEY);
    std::vector<const wxLanguageInfo*> language_infos;
    language_infos.emplace_back(wxLocale::GetLanguageInfo(wxLANGUAGE_ENGLISH));
    for (size_t i = 0; i < translations.GetCount(); ++ i) {
	    const wxLanguageInfo *langinfo = wxLocale::FindLanguageInfo(translations[i]);
        if (langinfo != nullptr)
            language_infos.emplace_back(langinfo);
    }
    sort_remove_duplicates(language_infos);
	std::sort(language_infos.begin(), language_infos.end(), [](const wxLanguageInfo* l, const wxLanguageInfo* r) { return l->Description < r->Description; });

    wxArrayString names;
    names.Alloc(language_infos.size());

    // Some valid language should be selected since the application start up.
    const wxLanguage current_language = wxLanguage(m_wxLocale->GetLanguage());
    int 		     init_selection   		= -1;
    int 			 init_selection_alt     = -1;
    int 			 init_selection_default = -1;
    for (size_t i = 0; i < language_infos.size(); ++ i) {
        if (wxLanguage(language_infos[i]->Language) == current_language)
        	// The dictionary matches the active language and country.
            init_selection = i;
        else if ((language_infos[i]->CanonicalName.BeforeFirst('_') == m_wxLocale->GetCanonicalName().BeforeFirst('_')) ||
        		 // if the active language is Slovak, mark the Czech language as active.
        	     (language_infos[i]->CanonicalName.BeforeFirst('_') == "cs" && m_wxLocale->GetCanonicalName().BeforeFirst('_') == "sk"))
        	// The dictionary matches the active language, it does not necessarily match the country.
        	init_selection_alt = i;
        if (language_infos[i]->CanonicalName.BeforeFirst('_') == "en")
        	// This will be the default selection if the active language does not match any dictionary.
        	init_selection_default = i;
        names.Add(language_infos[i]->Description);
    }
    if (init_selection == -1)
    	// This is the dictionary matching the active language.
    	init_selection = init_selection_alt;
    if (init_selection != -1)
    	// This is the language to highlight in the choice dialog initially.
    	init_selection_default = init_selection;

    const long index = wxGetSingleChoiceIndex(_(L("Select the language")), _(L("Language")), names, init_selection_default);
	// Try to load a new language.
    if (index != -1 && (init_selection == -1 || init_selection != index)) {
    	const wxLanguageInfo *new_language_info = language_infos[index];
    	if (this->load_language(new_language_info->CanonicalName, false)) {
			// Save language at application config.
            // Which language to save as the selected dictionary language?
            // 1) Hopefully the language set to wxTranslations by this->load_language(), but that API is weird and we don't want to rely on its
            //    stability in the future:
            //    wxTranslations::Get()->GetBestTranslation(SLIC3R_APP_KEY, wxLANGUAGE_ENGLISH);
            // 2) Current locale language may not match the dictionary name, see GH issue #3901
            //    m_wxLocale->GetCanonicalName()
            // 3) new_language_info->CanonicalName is a safe bet. It points to a valid dictionary name.
			app_config->set("translation_language", new_language_info->CanonicalName.ToUTF8().data());            
			app_config->save();
    		return true;
    	}
    }

    return false;
}

// Load gettext translation files and activate them at the start of the application,
// based on the "translation_language" key stored in the application config.
bool GUI_App::load_language(wxString language, bool initial)
{
    if (initial) {
    	// There is a static list of lookup path prefixes in wxWidgets. Add ours.
	    wxFileTranslationsLoader::AddCatalogLookupPathPrefix(from_u8(localization_dir()));
    	// Get the active language from PrusaSlicer.ini, or empty string if the key does not exist.
        language = app_config->get("translation_language");
        if (! language.empty())
        	BOOST_LOG_TRIVIAL(trace) << boost::format("translation_language provided by PrusaSlicer.ini: %1%") % language;

        // Get the system language.
        {
	        const wxLanguage lang_system = wxLanguage(wxLocale::GetSystemLanguage());
	        if (lang_system != wxLANGUAGE_UNKNOWN) {
				m_language_info_system = wxLocale::GetLanguageInfo(lang_system);
	        	BOOST_LOG_TRIVIAL(trace) << boost::format("System language detected (user locales and such): %1%") % m_language_info_system->CanonicalName.ToUTF8().data();
	        }
		}
        {
	    	// Allocating a temporary locale will switch the default wxTranslations to its internal wxTranslations instance.
	    	wxLocale temp_locale;
	    	// Set the current translation's language to default, otherwise GetBestTranslation() may not work (see the wxWidgets source code).
	    	wxTranslations::Get()->SetLanguage(wxLANGUAGE_DEFAULT);
	    	// Let the wxFileTranslationsLoader enumerate all translation dictionaries for PrusaSlicer
	    	// and try to match them with the system specific "preferred languages". 
	    	// There seems to be a support for that on Windows and OSX, while on Linuxes the code just returns wxLocale::GetSystemLanguage().
	    	// The last parameter gets added to the list of detected dictionaries. This is a workaround 
	    	// for not having the English dictionary. Let's hope wxWidgets of various versions process this call the same way.
			wxString best_language = wxTranslations::Get()->GetBestTranslation(SLIC3R_APP_KEY, wxLANGUAGE_ENGLISH);
			if (! best_language.IsEmpty()) {
				m_language_info_best = wxLocale::FindLanguageInfo(best_language);
	        	BOOST_LOG_TRIVIAL(trace) << boost::format("Best translation language detected (may be different from user locales): %1%") % m_language_info_best->CanonicalName.ToUTF8().data();
			}
		}
    }

	const wxLanguageInfo *language_info = language.empty() ? nullptr : wxLocale::FindLanguageInfo(language);
	if (! language.empty() && (language_info == nullptr || language_info->CanonicalName.empty())) {
		// Fix for wxWidgets issue, where the FindLanguageInfo() returns locales with undefined ANSII code (wxLANGUAGE_KONKANI or wxLANGUAGE_MANIPURI).
		language_info = nullptr;
    	BOOST_LOG_TRIVIAL(error) << boost::format("Language code \"%1%\" is not supported") % language.ToUTF8().data();
	}

	if (language_info != nullptr && language_info->LayoutDirection == wxLayout_RightToLeft) {
    	BOOST_LOG_TRIVIAL(trace) << boost::format("The following language code requires right to left layout, which is not supported by PrusaSlicer: %1%") % language_info->CanonicalName.ToUTF8().data();
		language_info = nullptr;
	}

    if (language_info == nullptr) {
        // PrusaSlicer does not support the Right to Left languages yet.
        if (m_language_info_system != nullptr && m_language_info_system->LayoutDirection != wxLayout_RightToLeft)
            language_info = m_language_info_system;
        if (m_language_info_best != nullptr && m_language_info_best->LayoutDirection != wxLayout_RightToLeft)
        	language_info = m_language_info_best;
	    if (language_info == nullptr)
			language_info = wxLocale::GetLanguageInfo(wxLANGUAGE_ENGLISH_US);
    }

	BOOST_LOG_TRIVIAL(trace) << boost::format("Switching wxLocales to %1%") % language_info->CanonicalName.ToUTF8().data();

    // Alternate language code.
    wxLanguage language_dict = wxLanguage(language_info->Language);
    if (language_info->CanonicalName.BeforeFirst('_') == "sk") {
    	// Slovaks understand Czech well. Give them the Czech translation.
    	language_dict = wxLANGUAGE_CZECH;
		BOOST_LOG_TRIVIAL(trace) << "Using Czech dictionaries for Slovak language";
    }

    // Select language for locales. This language may be different from the language of the dictionary.
    if (language_info == m_language_info_best || language_info == m_language_info_system) {
        // The current language matches user's default profile exactly. That's great.
    } else if (m_language_info_best != nullptr && language_info->CanonicalName.BeforeFirst('_') == m_language_info_best->CanonicalName.BeforeFirst('_')) {
        // Use whatever the operating system recommends, if it the language code of the dictionary matches the recommended language.
        // This allows a Swiss guy to use a German dictionary without forcing him to German locales.
        language_info = m_language_info_best;
    } else if (m_language_info_system != nullptr && language_info->CanonicalName.BeforeFirst('_') == m_language_info_system->CanonicalName.BeforeFirst('_'))
        language_info = m_language_info_system;

    if (! wxLocale::IsAvailable(language_info->Language)) {
    	// Loading the language dictionary failed.
    	wxString message = "Switching PrusaSlicer to language " + language_info->CanonicalName + " failed.";
#if !defined(_WIN32) && !defined(__APPLE__)
        // likely some linux system
        message += "\nYou may need to reconfigure the missing locales, likely by running the \"locale-gen\" and \"dpkg-reconfigure locales\" commands.\n";
#endif
        if (initial)
        	message + "\n\nApplication will close.";
        wxMessageBox(message, "PrusaSlicer - Switching language failed", wxOK | wxICON_ERROR);
        if (initial)
			std::exit(EXIT_FAILURE);
		else
			return false;
    }

    // Release the old locales, create new locales.
    //FIXME wxWidgets cause havoc if the current locale is deleted. We just forget it causing memory leaks for now.
    m_wxLocale.release();
    m_wxLocale = Slic3r::make_unique<wxLocale>();
    m_wxLocale->Init(language_info->Language);
    // Override language at the active wxTranslations class (which is stored in the active m_wxLocale)
    // to load possibly different dictionary, for example, load Czech dictionary for Slovak language.
    wxTranslations::Get()->SetLanguage(language_dict);
    m_wxLocale->AddCatalog(SLIC3R_APP_KEY);
    m_imgui->set_language(into_u8(language_info->CanonicalName));
    //FIXME This is a temporary workaround, the correct solution is to switch to "C" locale during file import / export only.
    wxSetlocale(LC_NUMERIC, "C");
    Preset::update_suffix_modified();
	return true;
}

Tab* GUI_App::get_tab(Preset::Type type)
{
    for (Tab* tab: tabs_list)
        if (tab->type() == type)
            return tab->completed() ? tab : nullptr; // To avoid actions with no-completed Tab
    return nullptr;
}

ConfigOptionMode GUI_App::get_mode()
{
    if (!app_config->has("view_mode"))
        return comSimple;

    const auto mode = app_config->get("view_mode");
    return mode == "expert" ? comExpert : 
           mode == "simple" ? comSimple : comAdvanced;
}

void GUI_App::save_mode(const /*ConfigOptionMode*/int mode) 
{
    const std::string mode_str = mode == comExpert ? "expert" :
                                 mode == comSimple ? "simple" : "advanced";
    app_config->set("view_mode", mode_str);
    app_config->save(); 
    update_mode();
}

// Update view mode according to selected menu
void GUI_App::update_mode()
{
    sidebar().update_mode();

    for (auto tab : tabs_list)
        tab->update_mode();

    plater()->update_object_menu();
}

void GUI_App::add_config_menu(wxMenuBar *menu)
{
    auto local_menu = new wxMenu();
    wxWindowID config_id_base = wxWindow::NewControlId(int(ConfigMenuCnt));

    const auto config_wizard_name = _(ConfigWizard::name(true));
    const auto config_wizard_tooltip = from_u8((boost::format(_utf8(L("Run %s"))) % config_wizard_name).str());
    // Cmd+, is standard on OS X - what about other operating systems?
    local_menu->Append(config_id_base + ConfigMenuWizard, config_wizard_name + dots, config_wizard_tooltip);
    local_menu->Append(config_id_base + ConfigMenuSnapshots, _(L("&Configuration Snapshots")) + dots, _(L("Inspect / activate configuration snapshots")));
    local_menu->Append(config_id_base + ConfigMenuTakeSnapshot, _(L("Take Configuration &Snapshot")), _(L("Capture a configuration snapshot")));
    local_menu->Append(config_id_base + ConfigMenuUpdate, 		_(L("Check for updates")), 					_(L("Check for configuration updates")));
    local_menu->AppendSeparator();
    local_menu->Append(config_id_base + ConfigMenuPreferences, _(L("&Preferences")) + dots + 
#ifdef __APPLE__
        "\tCtrl+,",
#else
        "\tCtrl+P",
#endif
        _(L("Application preferences")));
    local_menu->AppendSeparator();
    auto mode_menu = new wxMenu();
    mode_menu->AppendRadioItem(config_id_base + ConfigMenuModeSimple, _(L("Simple")), _(L("Simple View Mode")));
//    mode_menu->AppendRadioItem(config_id_base + ConfigMenuModeAdvanced, _(L("Advanced")), _(L("Advanced View Mode")));
    mode_menu->AppendRadioItem(config_id_base + ConfigMenuModeAdvanced, _CTX(L_CONTEXT("Advanced", "Mode"), "Mode"), _L("Advanced View Mode"));
    mode_menu->AppendRadioItem(config_id_base + ConfigMenuModeExpert, _(L("Expert")), _(L("Expert View Mode")));
    Bind(wxEVT_UPDATE_UI, [this](wxUpdateUIEvent& evt) { if(get_mode() == comSimple) evt.Check(true); }, config_id_base + ConfigMenuModeSimple);
    Bind(wxEVT_UPDATE_UI, [this](wxUpdateUIEvent& evt) { if(get_mode() == comAdvanced) evt.Check(true); }, config_id_base + ConfigMenuModeAdvanced);
    Bind(wxEVT_UPDATE_UI, [this](wxUpdateUIEvent& evt) { if(get_mode() == comExpert) evt.Check(true); }, config_id_base + ConfigMenuModeExpert);

    local_menu->AppendSubMenu(mode_menu, _(L("Mode")), wxString::Format(_(L("%s View Mode")), SLIC3R_APP_NAME));
    local_menu->AppendSeparator();
    local_menu->Append(config_id_base + ConfigMenuLanguage, _(L("&Language")));
    local_menu->AppendSeparator();
    local_menu->Append(config_id_base + ConfigMenuFlashFirmware, _(L("Flash printer &firmware")), _(L("Upload a firmware image into an Arduino based printer")));
    // TODO: for when we're able to flash dictionaries
    // local_menu->Append(config_id_base + FirmwareMenuDict,  _(L("Flash language file")),    _(L("Upload a language dictionary file into a Prusa printer")));

    local_menu->Bind(wxEVT_MENU, [this, config_id_base](wxEvent &event) {
        switch (event.GetId() - config_id_base) {
        case ConfigMenuWizard:
            run_wizard(ConfigWizard::RR_USER);
            break;
		case ConfigMenuUpdate:
			check_updates(true);
			break;
        case ConfigMenuTakeSnapshot:
            // Take a configuration snapshot.
            if (check_unsaved_changes()) {
                wxTextEntryDialog dlg(nullptr, _(L("Taking configuration snapshot")), _(L("Snapshot name")));
                
                // set current normal font for dialog children, 
                // because of just dlg.SetFont(normal_font()) has no result;
                for (auto child : dlg.GetChildren())
                    child->SetFont(normal_font());

                if (dlg.ShowModal() == wxID_OK)
                    app_config->set("on_snapshot",
                    Slic3r::GUI::Config::SnapshotDB::singleton().take_snapshot(
                    *app_config, Slic3r::GUI::Config::Snapshot::SNAPSHOT_USER, dlg.GetValue().ToUTF8().data()).id);
            }
            break;
        case ConfigMenuSnapshots:
            if (check_unsaved_changes()) {
                std::string on_snapshot;
                if (Config::SnapshotDB::singleton().is_on_snapshot(*app_config))
                    on_snapshot = app_config->get("on_snapshot");
                ConfigSnapshotDialog dlg(Slic3r::GUI::Config::SnapshotDB::singleton(), on_snapshot);
                dlg.ShowModal();
                if (!dlg.snapshot_to_activate().empty()) {
                    if (!Config::SnapshotDB::singleton().is_on_snapshot(*app_config))
                        Config::SnapshotDB::singleton().take_snapshot(*app_config, Config::Snapshot::SNAPSHOT_BEFORE_ROLLBACK);
                    app_config->set("on_snapshot",
                        Config::SnapshotDB::singleton().restore_snapshot(dlg.snapshot_to_activate(), *app_config).id);
                    preset_bundle->load_presets(*app_config);
                    // Load the currently selected preset into the GUI, update the preset selection box.
                    load_current_presets();
                }
            }
            break;
        case ConfigMenuPreferences:
        {
#if ENABLE_LAYOUT_NO_RESTART
            bool app_layout_changed = false;
#else
            bool recreate_app = false;
#endif // ENABLE_LAYOUT_NO_RESTART
            {
                // the dialog needs to be destroyed before the call to recreate_GUI()
                // or sometimes the application crashes into wxDialogBase() destructor
                // so we put it into an inner scope
                PreferencesDialog dlg(mainframe);
                dlg.ShowModal();
#if ENABLE_LAYOUT_NO_RESTART
                app_layout_changed = dlg.settings_layout_changed();
#else
                recreate_app = dlg.settings_layout_changed();
#endif // ENABLE_LAYOUT_NO_RESTART
            }
#if ENABLE_LAYOUT_NO_RESTART
            if (app_layout_changed) {
                mainframe->GetSizer()->Hide((size_t)0);
                mainframe->update_layout();
                mainframe->select_tab(0);
                mainframe->GetSizer()->Show((size_t)0);
            }
#else
            if (recreate_app)
                recreate_GUI(_L("Changing of the settings layout") + dots);
#endif // ENABLE_LAYOUT_NO_RESTART
            break;
        }
        case ConfigMenuLanguage:
        {
            /* Before change application language, let's check unsaved changes on 3D-Scene
             * and draw user's attention to the application restarting after a language change
             */
            {
                // the dialog needs to be destroyed before the call to switch_language()
                // or sometimes the application crashes into wxDialogBase() destructor
                // so we put it into an inner scope
                wxMessageDialog dialog(nullptr,
                    _(L("Switching the language will trigger application restart.\n"
                        "You will lose content of the plater.")) + "\n\n" +
                    _(L("Do you want to proceed?")),
                    wxString(SLIC3R_APP_NAME) + " - " + _(L("Language selection")),
                    wxICON_QUESTION | wxOK | wxCANCEL);
                if (dialog.ShowModal() == wxID_CANCEL)
                    return;
            }

            switch_language();
            break;
        }
        case ConfigMenuFlashFirmware:
            FirmwareDialog::run(mainframe);
            break;
        default:
            break;
        }
    });
    
    using std::placeholders::_1;
    
    auto modfn = [this](int mode, wxCommandEvent&) { if(get_mode() != mode) save_mode(mode); };
    mode_menu->Bind(wxEVT_MENU, std::bind(modfn, comSimple, _1),   config_id_base + ConfigMenuModeSimple);
    mode_menu->Bind(wxEVT_MENU, std::bind(modfn, comAdvanced, _1), config_id_base + ConfigMenuModeAdvanced);
    mode_menu->Bind(wxEVT_MENU, std::bind(modfn, comExpert, _1),   config_id_base + ConfigMenuModeExpert);

    menu->Append(local_menu, _(L("&Configuration")));
}

// This is called when closing the application, when loading a config file or when starting the config wizard
// to notify the user whether he is aware that some preset changes will be lost.
bool GUI_App::check_unsaved_changes(const wxString &header)
{
	PrinterTechnology printer_technology = this->preset_bundle->printers.get_edited_preset().printer_technology();
	for (Tab* tab : this->tabs_list)
		if (tab->supports_printer_technology(printer_technology) && tab->current_preset_is_dirty()) {
			UnsavedChangesDialog dialog(mainframe, this, header, wxString(SLIC3R_APP_NAME) + " - " + _(L("Unsaved Presets")));
			return dialog.ShowModal() == wxID_YES;
		}
	return true;
}

bool GUI_App::checked_tab(Tab* tab)
{
    bool ret = true;
    if (find(tabs_list.begin(), tabs_list.end(), tab) == tabs_list.end())
        ret = false;
    return ret;
}

// Update UI / Tabs to reflect changes in the currently loaded presets
void GUI_App::load_current_presets()
{
    PrinterTechnology printer_technology = preset_bundle->printers.get_edited_preset().printer_technology();
	this->plater()->set_printer_technology(printer_technology);
    for (Tab *tab : tabs_list)
		if (tab->supports_printer_technology(printer_technology)) {
			if (tab->type() == Preset::TYPE_PRINTER) {
				static_cast<TabPrinter*>(tab)->update_pages();
				// Mark the plater to update print bed by tab->load_current_preset() from Plater::on_config_change().
				this->plater()->force_print_bed_update();
			}
			tab->load_current_preset();
		}
}

bool GUI_App::OnExceptionInMainLoop()
{
    generic_exception_handle();
    return false;
}

#ifdef __APPLE__
// wxWidgets override to get an event on open files.
void GUI_App::MacOpenFiles(const wxArrayString &fileNames)
{
    std::vector<std::string> files;
    for (size_t i = 0; i < fileNames.GetCount(); ++ i)
        files.emplace_back(fileNames[i].ToUTF8().data());
    this->plater()->load_files(files, true, true);
}
#endif /* __APPLE */

Sidebar& GUI_App::sidebar()
{
    return plater_->sidebar();
}

ObjectManipulation* GUI_App::obj_manipul()
{
    // If this method is called before plater_ has been initialized, return nullptr (to avoid a crash)
    return (plater_ != nullptr) ? sidebar().obj_manipul() : nullptr;
}

ObjectSettings* GUI_App::obj_settings()
{
    return sidebar().obj_settings();
}

ObjectList* GUI_App::obj_list()
{
    return sidebar().obj_list();
}

ObjectLayers* GUI_App::obj_layers()
{
    return sidebar().obj_layers();
}

Plater* GUI_App::plater()
{
    return plater_;
}

Model& GUI_App::model()
{
    return plater_->model();
}

wxNotebook* GUI_App::tab_panel() const
{
    return mainframe->m_tabpanel;
}

// extruders count from selected printer preset
int GUI_App::extruders_cnt() const
{
    const Preset& preset = preset_bundle->printers.get_selected_preset();
    return preset.printer_technology() == ptSLA ? 1 :
           preset.config.option<ConfigOptionFloats>("nozzle_diameter")->values.size();
}

// extruders count from edited printer preset
int GUI_App::extruders_edited_cnt() const
{
    const Preset& preset = preset_bundle->printers.get_edited_preset();
    return preset.printer_technology() == ptSLA ? 1 :
           preset.config.option<ConfigOptionFloats>("nozzle_diameter")->values.size();
}

wxString GUI_App::current_language_code_safe() const
{
	// Translate the language code to a code, for which Prusa Research maintains translations.
	const std::map<wxString, wxString> mapping {
		{ "cs", 	"cs_CZ", },
		{ "sk", 	"cs_CZ", },
		{ "de", 	"de_DE", },
		{ "es", 	"es_ES", },
		{ "fr", 	"fr_FR", },
		{ "it", 	"it_IT", },
		{ "ja", 	"ja_JP", },
		{ "ko", 	"ko_KR", },
		{ "pl", 	"pl_PL", },
		{ "uk", 	"uk_UA", },
		{ "zh", 	"zh_CN", },
	};
	wxString language_code = this->current_language_code().BeforeFirst('_');
	auto it = mapping.find(language_code);
	if (it != mapping.end())
		language_code = it->second;
	else
		language_code = "en_US";
	return language_code;
}

Tab* GUI_App::find_tab_for_presets(const PresetCollection* preset) {
	for (Tab* cur_tab : this->tabs_list) {
		if (cur_tab->m_presets == preset) {
			return cur_tab;
		}
	}
	return nullptr;
}

void GUI_App::open_web_page_localized(const std::string &http_address)
{
    wxLaunchDefaultBrowser(http_address + "&lng=" + this->current_language_code_safe());
}

bool GUI_App::run_wizard(ConfigWizard::RunReason reason, ConfigWizard::StartPage start_page)
{
    wxCHECK_MSG(mainframe != nullptr, false, "Internal error: Main frame not created / null");

    if (! m_wizard) {
        m_wizard = new ConfigWizard(mainframe);
    }

    const bool res = m_wizard->run(reason, start_page);

    if (res) {
        load_current_presets();

        if (preset_bundle->printers.get_edited_preset().printer_technology() == ptSLA
            && Slic3r::model_has_multi_part_objects(wxGetApp().model())) {
            GUI::show_info(nullptr,
                _(L("It's impossible to print multi-part object(s) with SLA technology.")) + "\n\n" +
                _(L("Please check and fix your object list.")),
                _(L("Attention!")));
        }
    }

    return res;
}

#if ENABLE_THUMBNAIL_GENERATOR_DEBUG
void GUI_App::gcode_thumbnails_debug()
{
    const std::string BEGIN_MASK = "; thumbnail begin";
    const std::string END_MASK = "; thumbnail end";
    std::string gcode_line;
    bool reading_image = false;
    unsigned int width = 0;
    unsigned int height = 0;

    wxFileDialog dialog(GetTopWindow(), _(L("Select a gcode file:")), "", "", "G-code files (*.gcode)|*.gcode;*.GCODE;", wxFD_OPEN | wxFD_FILE_MUST_EXIST);
    if (dialog.ShowModal() != wxID_OK)
        return;

    std::string in_filename = into_u8(dialog.GetPath());
    std::string out_path = boost::filesystem::path(in_filename).remove_filename().append(L"thumbnail").string();

    boost::nowide::ifstream in_file(in_filename.c_str());
    std::vector<std::string> rows;
    std::string row;
    if (in_file.good())
    {
        while (std::getline(in_file, gcode_line))
        {
            if (in_file.good())
            {
                if (boost::starts_with(gcode_line, BEGIN_MASK))
                {
                    reading_image = true;
                    gcode_line = gcode_line.substr(BEGIN_MASK.length() + 1);
                    std::string::size_type x_pos = gcode_line.find('x');
                    std::string width_str = gcode_line.substr(0, x_pos);
                    width = (unsigned int)::atoi(width_str.c_str());
                    std::string height_str = gcode_line.substr(x_pos + 1);
                    height = (unsigned int)::atoi(height_str.c_str());
                    row.clear();
                }
                else if (reading_image && boost::starts_with(gcode_line, END_MASK))
                {
                    std::string out_filename = out_path + std::to_string(width) + "x" + std::to_string(height) + ".png";
                    boost::nowide::ofstream out_file(out_filename.c_str(), std::ios::binary);
                    if (out_file.good())
                    {
                        std::string decoded;
                        decoded.resize(boost::beast::detail::base64::decoded_size(row.size()));
                        decoded.resize(boost::beast::detail::base64::decode((void*)&decoded[0], row.data(), row.size()).first);

                        out_file.write(decoded.c_str(), decoded.size());
                        out_file.close();
                    }

                    reading_image = false;
                    width = 0;
                    height = 0;
                    rows.clear();
                }
                else if (reading_image)
                    row += gcode_line.substr(2);
            }
        }

        in_file.close();
    }
}
#endif // ENABLE_THUMBNAIL_GENERATOR_DEBUG

void GUI_App::window_pos_save(wxTopLevelWindow* window, const std::string &name)
{
    if (name.empty()) { return; }
    const auto config_key = (boost::format("window_%1%") % name).str();

    WindowMetrics metrics = WindowMetrics::from_window(window);
    app_config->set(config_key, metrics.serialize());
    app_config->save();
}

void GUI_App::window_pos_restore(wxTopLevelWindow* window, const std::string &name, bool default_maximized)
{
    if (name.empty()) { return; }
    const auto config_key = (boost::format("window_%1%") % name).str();

    if (! app_config->has(config_key)) {
        window->Maximize(default_maximized);
        return;
    }

    auto metrics = WindowMetrics::deserialize(app_config->get(config_key));
    if (! metrics) {
        window->Maximize(default_maximized);
        return;
    }

    const wxRect& rect = metrics->get_rect();
    window->SetPosition(rect.GetPosition());
    window->SetSize(rect.GetSize());
    window->Maximize(metrics->get_maximized());
}

void GUI_App::window_pos_sanitize(wxTopLevelWindow* window)
{
    /*unsigned*/int display_idx = wxDisplay::GetFromWindow(window);
    wxRect display;
    if (display_idx == wxNOT_FOUND) {
        display = wxDisplay(0u).GetClientArea();
        window->Move(display.GetTopLeft());
    } else {
        display = wxDisplay(display_idx).GetClientArea();
    }

    auto metrics = WindowMetrics::from_window(window);
    metrics.sanitize_for_display(display);
    if (window->GetScreenRect() != metrics.get_rect()) {
        window->SetSize(metrics.get_rect());
    }
}

bool GUI_App::config_wizard_startup()
{
    if (!app_conf_exists || preset_bundle->printers.size() <= 1) {
        run_wizard(ConfigWizard::RR_DATA_EMPTY);
        return true;
    } else if (get_app_config()->legacy_datadir()) {
        // Looks like user has legacy pre-vendorbundle data directory,
        // explain what this is and run the wizard

        MsgDataLegacy dlg;
        dlg.ShowModal();

        run_wizard(ConfigWizard::RR_DATA_LEGACY);
        return true;
    }
    return false;
}

void GUI_App::check_updates(const bool verbose)
{
	
	PresetUpdater::UpdateResult updater_result;
	try {
		updater_result = preset_updater->config_update(app_config->orig_version());
		if (updater_result == PresetUpdater::R_INCOMPAT_EXIT) {
			mainframe->Close();
		}
		else if (updater_result == PresetUpdater::R_INCOMPAT_CONFIGURED) {
			app_conf_exists = true;
		}
		else if(verbose && updater_result == PresetUpdater::R_NOOP)
		{
			MsgNoUpdates dlg;
			dlg.ShowModal();
		}
	}
	catch (const std::exception & ex) {
		show_error(nullptr, ex.what());
	}

	
}
// static method accepting a wxWindow object as first parameter
// void warning_catcher{
//     my($self, $message_dialog) = @_;
//     return sub{
//         my $message = shift;
//         return if $message = ~/ GLUquadricObjPtr | Attempt to free unreferenced scalar / ;
//         my @params = ($message, 'Warning', wxOK | wxICON_WARNING);
//         $message_dialog
//             ? $message_dialog->(@params)
//             : Wx::MessageDialog->new($self, @params)->ShowModal;
//     };
// }

// Do we need this function???
// void GUI_App::notify(message) {
//     auto frame = GetTopWindow();
//     // try harder to attract user attention on OS X
//     if (!frame->IsActive())
//         frame->RequestUserAttention(defined(__WXOSX__/*&Wx::wxMAC */)? wxUSER_ATTENTION_ERROR : wxUSER_ATTENTION_INFO);
// 
//     // There used to be notifier using a Growl application for OSX, but Growl is dead.
//     // The notifier also supported the Linux X D - bus notifications, but that support was broken.
//     //TODO use wxNotificationMessage ?
// }


#ifdef __WXMSW__
void GUI_App::associate_3mf_files()
{
    // see as reference: https://stackoverflow.com/questions/20245262/c-program-needs-an-file-association

    auto reg_set = [](HKEY hkeyHive, const wchar_t* pszVar, const wchar_t* pszValue)->bool
    {
        wchar_t szValueCurrent[1000];
        DWORD dwType;
        DWORD dwSize = sizeof(szValueCurrent);

        int iRC = ::RegGetValueW(hkeyHive, pszVar, nullptr, RRF_RT_ANY, &dwType, szValueCurrent, &dwSize);

        bool bDidntExist = iRC == ERROR_FILE_NOT_FOUND;

        if ((iRC != ERROR_SUCCESS) && !bDidntExist)
            // an error occurred
            return false;

        if (!bDidntExist)
        {
            if (dwType != REG_SZ)
                // invalid type
                return false;

            if (::wcscmp(szValueCurrent, pszValue) == 0)
                // value already set
                return false;
        }

        DWORD dwDisposition;
        HKEY hkey;
        iRC = ::RegCreateKeyExW(hkeyHive, pszVar, 0, 0, 0, KEY_ALL_ACCESS, nullptr, &hkey, &dwDisposition);
        bool ret = false;
        if (iRC == ERROR_SUCCESS)
        {
            iRC = ::RegSetValueExW(hkey, L"", 0, REG_SZ, (BYTE*)pszValue, (::wcslen(pszValue) + 1) * sizeof(wchar_t));
            if (iRC == ERROR_SUCCESS)
                ret = true;
        }

        RegCloseKey(hkey);
        return ret;
    };

    wchar_t app_path[MAX_PATH];
    ::GetModuleFileNameW(nullptr, app_path, sizeof(app_path));

    std::wstring prog_path = L"\"" + std::wstring(app_path) + L"\"";
    std::wstring prog_id = L"Prusa.Slicer.1";
    std::wstring prog_desc = L"PrusaSlicer";
    std::wstring prog_command = prog_path + L" \"%1\"";
    std::wstring reg_base = L"Software\\Classes";
    std::wstring reg_extension = reg_base + L"\\.3mf";
    std::wstring reg_prog_id = reg_base + L"\\" + prog_id;
    std::wstring reg_prog_id_command = reg_prog_id + L"\\Shell\\Open\\Command";

    bool is_new = false;
    is_new |= reg_set(HKEY_CURRENT_USER, reg_extension.c_str(), prog_id.c_str());
    is_new |= reg_set(HKEY_CURRENT_USER, reg_prog_id.c_str(), prog_desc.c_str());
    is_new |= reg_set(HKEY_CURRENT_USER, reg_prog_id_command.c_str(), prog_command.c_str());

    if (is_new)
        // notify Windows only when any of the values gets changed
        ::SHChangeNotify(SHCNE_ASSOCCHANGED, SHCNF_IDLIST, nullptr, nullptr);
}
#endif // __WXMSW__

} // GUI
} //Slic3r<|MERGE_RESOLUTION|>--- conflicted
+++ resolved
@@ -51,13 +51,10 @@
 #include "SysInfoDialog.hpp"
 #include "KBShortcutsDialog.hpp"
 #include "UpdateDialogs.hpp"
-<<<<<<< HEAD
-#include "UnsavedChangesDialog.hpp"
-=======
 #include "Mouse3DController.hpp"
 #include "RemovableDriveManager.hpp"
 #include "InstanceCheck.hpp"
->>>>>>> 18594261
+#include "UnsavedChangesDialog.hpp"
 
 #ifdef __WXMSW__
 #include <dbt.h>
@@ -360,28 +357,6 @@
 //    wxSystemOptions::SetOption("msw.notebook.themed-background", 0);
 
 //     Slic3r::debugf "wxWidgets version %s, Wx version %s\n", wxVERSION_STRING, wxVERSION;
-<<<<<<< HEAD
-
-    // Set the Slic3r data directory at the Slic3r XS module.
-    // Unix: ~/ .Slic3r
-    // Windows : "C:\Users\username\AppData\Roaming\Slic3r" or "C:\Documents and Settings\username\Application Data\Slic3r"
-    // Mac : "~/Library/Application Support/Slic3r"
-	if (data_dir().empty()) {
-		std::string dir = wxStandardPaths::Get().GetUserDataDir().ToUTF8().data();
-
-#ifdef _DEBUG
-		std::string dbg_dir = dir + "_DEBUG";
-		if (!wxDirExists(dbg_dir) && wxDirExists(dir)) {
-			copy_dir_recursive(dir, dbg_dir);
-		}
-		set_data_dir(dbg_dir);
-#else
-		set_data_dir(dir);
-#endif
-	}
-
-    app_config = new AppConfig();
-=======
    
     std::string msg = Http::tls_global_init();
     std::string ssl_cert_store = app_config->get("tls_accepted_cert_store_location");
@@ -404,7 +379,6 @@
     app_config->set("version", SLIC3R_VERSION);
     app_config->save();
     
->>>>>>> 18594261
     preset_bundle = new PresetBundle();
     
     // just checking for existence of Slic3r::data_dir is not enough : it may be an empty directory
