// Include GLGizmoBase.hpp before I18N.hpp as it includes some libigl code, which overrides our localization "L" macro.
#include "GLGizmoHollow.hpp"
#include "slic3r/GUI/GLCanvas3D.hpp"
#include "slic3r/GUI/Gizmos/GLGizmos.hpp"

#include <GL/glew.h>

#include "slic3r/GUI/GUI_App.hpp"
#include "slic3r/GUI/GUI_ObjectSettings.hpp"
#include "slic3r/GUI/GUI_ObjectList.hpp"
#include "slic3r/GUI/MeshUtils.hpp"
#include "slic3r/GUI/Plater.hpp"
#include "slic3r/GUI/PresetBundle.hpp"
#include "libslic3r/SLAPrint.hpp"
<<<<<<< HEAD
=======
#include "libslic3r/SLA/Hollowing.hpp"
>>>>>>> ac8eab5f


namespace Slic3r {
namespace GUI {

GLGizmoHollow::GLGizmoHollow(GLCanvas3D& parent, const std::string& icon_filename, unsigned int sprite_id)
    : GLGizmoBase(parent, icon_filename, sprite_id)
    , m_quadric(nullptr)
{
    m_clipping_plane.reset(new ClippingPlane(Vec3d::Zero(), 0.));
    m_quadric = ::gluNewQuadric();
    if (m_quadric != nullptr)
        // using GLU_FILL does not work when the instance's transformation
        // contains mirroring (normals are reverted)
        ::gluQuadricDrawStyle(m_quadric, GLU_FILL);
}

GLGizmoHollow::~GLGizmoHollow()
{
    if (m_quadric != nullptr)
        ::gluDeleteQuadric(m_quadric);
}

bool GLGizmoHollow::on_init()
{
    m_shortcut_key = WXK_CONTROL_L;

    m_desc["head_diameter"]    = _(L("Head diameter")) + ": ";
    m_desc["lock_supports"]    = _(L("Lock supports under new islands"));
    m_desc["remove_selected"]  = _(L("Remove selected holes"));
    m_desc["remove_all"]       = _(L("Remove all holes"));
    m_desc["apply_changes"]    = _(L("Apply changes"));
    m_desc["discard_changes"]  = _(L("Discard changes"));
    m_desc["minimal_distance"] = _(L("Minimal points distance")) + ": ";
    m_desc["points_density"]   = _(L("Support points density")) + ": ";
    m_desc["auto_generate"]    = _(L("Auto-generate points"));
    m_desc["manual_editing"]   = _(L("Manual editing"));
    m_desc["clipping_of_view"] = _(L("Clipping of view"))+ ": ";
    m_desc["reset_direction"]  = _(L("Reset direction"));
    m_desc["hollow"]           = _(L("Hollow"));
    m_desc["show_supports"]    = _(L("Show supports"));

    return true;
}

void GLGizmoHollow::set_sla_support_data(ModelObject* model_object, const Selection& selection)
{
    if (! model_object || selection.is_empty()) {
        m_model_object = nullptr;
        return;
    }

    if (m_model_object != model_object || m_model_object_id != model_object->id()) {
        m_model_object = model_object;
        m_print_object_idx = -1;
    }

    m_active_instance = selection.get_instance_idx();

    if (model_object && selection.is_from_single_instance())
    {
        // Cache the bb - it's needed for dealing with the clipping plane quite often
        // It could be done inside update_mesh but one has to account for scaling of the instance.
        //FIXME calling ModelObject::instance_bounding_box() is expensive!
        m_active_instance_bb_radius = m_model_object->instance_bounding_box(m_active_instance).radius();

        if (is_mesh_update_necessary()) {
            update_mesh();
            reload_cache();
        }

        if (m_state == On) {
            m_parent.toggle_model_objects_visibility(false);
            m_parent.toggle_model_objects_visibility(true, m_model_object, m_active_instance);
        }
        else
            m_parent.toggle_model_objects_visibility(true, nullptr, -1);
    }
}



void GLGizmoHollow::on_render() const
{
    const Selection& selection = m_parent.get_selection();

    // If current m_model_object does not match selection, ask GLCanvas3D to turn us off
    if (m_state == On
     && (m_model_object != selection.get_model()->objects[selection.get_object_idx()]
      || m_active_instance != selection.get_instance_idx()
      || m_model_object_id != m_model_object->id())) {
        m_parent.post_event(SimpleEvent(EVT_GLCANVAS_RESETGIZMOS));
        return;
    }

    if (! m_mesh)
        const_cast<GLGizmoHollow*>(this)->update_mesh();

    if (m_volume_with_cavity) {
        m_parent.get_shader().start_using();
        m_volume_with_cavity->render();
        m_parent.get_shader().stop_using();
    }

    glsafe(::glEnable(GL_BLEND));
    glsafe(::glEnable(GL_DEPTH_TEST));

    m_z_shift = selection.get_volume(*selection.get_volume_idxs().begin())->get_sla_shift_z();

    if (m_quadric != nullptr && selection.is_from_single_instance())
        render_points(selection, false);

    m_selection_rectangle.render(m_parent);
    render_clipping_plane(selection);

    glsafe(::glDisable(GL_BLEND));
}



void GLGizmoHollow::render_clipping_plane(const Selection& selection) const
{
    if (m_clipping_plane_distance == 0.f)
        return;

    // Get transformation of the instance
    const GLVolume* vol = selection.get_volume(*selection.get_volume_idxs().begin());
    Geometry::Transformation trafo = vol->get_instance_transformation();
    trafo.set_offset(trafo.get_offset() + Vec3d(0., 0., m_z_shift));

    // Get transformation of supports
    Geometry::Transformation supports_trafo;
    supports_trafo.set_offset(Vec3d(trafo.get_offset()(0), trafo.get_offset()(1), vol->get_sla_shift_z()));
    supports_trafo.set_rotation(Vec3d(0., 0., trafo.get_rotation()(2)));
    // I don't know why, but following seems to be correct.
    supports_trafo.set_mirror(Vec3d(trafo.get_mirror()(0) * trafo.get_mirror()(1) * trafo.get_mirror()(2),
                                    1,
                                    1.));

    // Now initialize the TMS for the object, perform the cut and save the result.
    if (! m_object_clipper) {
        m_object_clipper.reset(new MeshClipper);
        m_object_clipper->set_mesh(*mesh());
    }
    m_object_clipper->set_plane(*m_clipping_plane);
    m_object_clipper->set_transformation(trafo);


    // Next, ask the backend if supports are already calculated. If so, we are gonna cut them too.
    // First we need a pointer to the respective SLAPrintObject. The index into objects vector is
    // cached so we don't have todo it on each render. We only search for the po if needed:
    if (m_print_object_idx < 0 || (int)m_parent.sla_print()->objects().size() != m_print_objects_count) {
        m_print_objects_count = m_parent.sla_print()->objects().size();
        m_print_object_idx = -1;
        for (const SLAPrintObject* po : m_parent.sla_print()->objects()) {
            ++m_print_object_idx;
            if (po->model_object()->id() == m_model_object->id())
                break;
        }
    }
    if (m_print_object_idx >= 0) {
        const SLAPrintObject* print_object = m_parent.sla_print()->objects()[m_print_object_idx];

        if (print_object->is_step_done(slaposSupportTree)) {
            // If the supports are already calculated, save the timestamp of the respective step
            // so we can later tell they were recalculated.
            size_t timestamp = print_object->step_state_with_timestamp(slaposSupportTree).timestamp;

            if (! m_supports_clipper || (int)timestamp != m_old_timestamp) {
                // The timestamp has changed.
                m_supports_clipper.reset(new MeshClipper);
                // The mesh should already have the shared vertices calculated.
                m_supports_clipper->set_mesh(print_object->support_mesh());
                m_old_timestamp = timestamp;
            }
            m_supports_clipper->set_plane(*m_clipping_plane);
            m_supports_clipper->set_transformation(supports_trafo);
        }
        else
            // The supports are not valid. We better dump the cached data.
            m_supports_clipper.reset();
    }

    // At this point we have the triangulated cuts for both the object and supports - let's render.
    if (! m_object_clipper->get_triangles().empty()) {
        ::glPushMatrix();
        ::glColor3f(1.0f, 0.37f, 0.0f);
        ::glBegin(GL_TRIANGLES);
        for (const Vec3f& point : m_object_clipper->get_triangles())
            ::glVertex3f(point(0), point(1), point(2));
        ::glEnd();
        ::glPopMatrix();
    }

    if (m_supports_clipper && ! m_supports_clipper->get_triangles().empty()) {
        // The supports are hidden in the editing mode, so it makes no sense to render the cuts.
        ::glPushMatrix();
        ::glColor3f(1.0f, 0.f, 0.37f);
        ::glBegin(GL_TRIANGLES);
        for (const Vec3f& point : m_supports_clipper->get_triangles())
            ::glVertex3f(point(0), point(1), point(2));
        ::glEnd();
        ::glPopMatrix();
    }
}


void GLGizmoHollow::on_render_for_picking() const
{
    const Selection& selection = m_parent.get_selection();
#if ENABLE_RENDER_PICKING_PASS
    m_z_shift = selection.get_volume(*selection.get_volume_idxs().begin())->get_sla_shift_z();
#endif

    glsafe(::glEnable(GL_DEPTH_TEST));
    render_points(selection, true);
}

void GLGizmoHollow::render_points(const Selection& selection, bool picking) const
{
    if (!picking)
        glsafe(::glEnable(GL_LIGHTING));

    const GLVolume* vol = selection.get_volume(*selection.get_volume_idxs().begin());
    const Transform3d& instance_scaling_matrix_inverse = vol->get_instance_transformation().get_matrix(true, true, false, true).inverse();
    const Transform3d& instance_matrix = vol->get_instance_transformation().get_matrix();

    glsafe(::glPushMatrix());
    glsafe(::glTranslated(0.0, 0.0, m_z_shift));
    glsafe(::glMultMatrixd(instance_matrix.data()));

    float render_color[4];
    size_t cache_size = m_model_object->sla_drain_holes.size();
    for (size_t i = 0; i < cache_size; ++i)
    {
        const sla::DrainHole& drain_hole = m_model_object->sla_drain_holes[i];
        const bool& point_selected = m_selected[i];

        if (is_mesh_point_clipped(drain_hole.m_pos.cast<double>()))
            continue;

        // First decide about the color of the point.
        if (picking) {
            std::array<float, 4> color = picking_color_component(i);
            render_color[0] = color[0];
            render_color[1] = color[1];
            render_color[2] = color[2];
            render_color[3] = color[3];
        }
        else {
            render_color[3] = 1.f;
            if (size_t(m_hover_id) == i) {
                render_color[0] = 0.f;
                render_color[1] = 1.0f;
                render_color[2] = 1.0f;
            }
            else { // neigher hover nor picking
                render_color[0] = point_selected ? 1.0f : 0.7f;
                render_color[1] = point_selected ? 0.3f : 0.7f;
                render_color[2] = point_selected ? 0.3f : 0.7f;
                render_color[3] = 0.5f;
            }
        }
        glsafe(::glColor4fv(render_color));
        float render_color_emissive[4] = { 0.5f * render_color[0], 0.5f * render_color[1], 0.5f * render_color[2], 1.f};
        glsafe(::glMaterialfv(GL_FRONT, GL_EMISSION, render_color_emissive));

        // Inverse matrix of the instance scaling is applied so that the mark does not scale with the object.
        glsafe(::glPushMatrix());
        glsafe(::glTranslatef(drain_hole.m_pos(0), drain_hole.m_pos(1), drain_hole.m_pos(2)));
        glsafe(::glMultMatrixd(instance_scaling_matrix_inverse.data()));

        if (vol->is_left_handed())
            glFrontFace(GL_CW);

        // Matrices set, we can render the point mark now.

        Eigen::Quaterniond q;
        q.setFromTwoVectors(Vec3d{0., 0., 1.}, instance_scaling_matrix_inverse * drain_hole.m_normal.cast<double>());
        Eigen::AngleAxisd aa(q);
        glsafe(::glRotated(aa.angle() * (180. / M_PI), aa.axis()(0), aa.axis()(1), aa.axis()(2)));

        const double cylinder_radius = double(drain_hole.m_radius) * RenderPointScale; //0.25; // mm
        const double stick_out_length = 1.;
        const double cone_height = m_new_hole_height + stick_out_length;
        glsafe(::glPushMatrix());
        glsafe(::glTranslated(0., 0., -cone_height+stick_out_length));
        ::gluCylinder(m_quadric, cylinder_radius, cylinder_radius, cone_height, 24, 1);
        glsafe(::glTranslated(0., 0., cone_height));
        ::gluDisk(m_quadric, 0.0, cylinder_radius, 24, 1);
        glsafe(::glTranslated(0., 0., -cone_height));
        glsafe(::glRotatef(180.f, 1.f, 0.f, 0.f));
        ::gluDisk(m_quadric, 0.0, cylinder_radius, 24, 1);
        glsafe(::glPopMatrix());

        if (vol->is_left_handed())
            glFrontFace(GL_CCW);
        glsafe(::glPopMatrix());
    }

    {
        // Reset emissive component to zero (the default value)
        float render_color_emissive[4] = { 0.f, 0.f, 0.f, 1.f };
        glsafe(::glMaterialfv(GL_FRONT, GL_EMISSION, render_color_emissive));
    }

    if (!picking)
        glsafe(::glDisable(GL_LIGHTING));

    glsafe(::glPopMatrix());
}



bool GLGizmoHollow::is_mesh_point_clipped(const Vec3d& point) const
{
    if (m_clipping_plane_distance == 0.f)
        return false;

    Vec3d transformed_point = m_model_object->instances.front()->get_transformation().get_matrix() * point;
    transformed_point(2) += m_z_shift;
    return m_clipping_plane->is_point_clipped(transformed_point);
}



bool GLGizmoHollow::is_mesh_update_necessary() const
{
    return ((m_state == On) && (m_model_object != nullptr) && !m_model_object->instances.empty())
        && ((m_model_object->id() != m_model_object_id) || ! m_mesh);
}



void GLGizmoHollow::update_mesh()
{
    if (! m_model_object)
        return;

    wxBusyCursor wait;
    // this way we can use that mesh directly.
    // This mesh does not account for the possible Z up SLA offset.
    m_mesh = &m_model_object->volumes.front()->mesh();

    // If this is different mesh than last time
    if (m_model_object_id != m_model_object->id()) {
        m_cavity_mesh.reset(); // dump the cavity
        m_volume_with_cavity.reset();
        m_parent.toggle_model_objects_visibility(true, m_model_object, m_active_instance);
        m_mesh_raycaster.reset();
    }

    if (! m_mesh_raycaster)
        m_mesh_raycaster.reset(new MeshRaycaster(*m_mesh));

    m_model_object_id = m_model_object->id();
}



// Unprojects the mouse position on the mesh and saves hit point and normal of the facet into pos_and_normal
// Return false if no intersection was found, true otherwise.
bool GLGizmoHollow::unproject_on_mesh(const Vec2d& mouse_pos, std::pair<Vec3f, Vec3f>& pos_and_normal)
{
    // if the gizmo doesn't have the V, F structures for igl, calculate them first:
    if (! m_mesh_raycaster)
        update_mesh();

    const Camera& camera = m_parent.get_camera();
    const Selection& selection = m_parent.get_selection();
    const GLVolume* volume = selection.get_volume(*selection.get_volume_idxs().begin());
    Geometry::Transformation trafo = volume->get_instance_transformation();
    trafo.set_offset(trafo.get_offset() + Vec3d(0., 0., m_z_shift));

    // The raycaster query
    Vec3f hit;
    Vec3f normal;
    if (m_mesh_raycaster->unproject_on_mesh(mouse_pos, trafo.get_matrix(), camera, hit, normal, m_clipping_plane.get())) {
        // Return both the point and the facet normal.
        pos_and_normal = std::make_pair(hit, normal);
        return true;
    }
    else
        return false;
}

// Following function is called from GLCanvas3D to inform the gizmo about a mouse/keyboard event.
// The gizmo has an opportunity to react - if it does, it should return true so that the Canvas3D is
// aware that the event was reacted to and stops trying to make different sense of it. If the gizmo
// concludes that the event was not intended for it, it should return false.
bool GLGizmoHollow::gizmo_event(SLAGizmoEventType action, const Vec2d& mouse_position, bool shift_down, bool alt_down, bool control_down)
{
    // left down with shift - show the selection rectangle:
    if (action == SLAGizmoEventType::LeftDown && (shift_down || alt_down || control_down)) {
        if (m_hover_id == -1) {
            if (shift_down || alt_down) {
                m_selection_rectangle.start_dragging(mouse_position, shift_down ? GLSelectionRectangle::Select : GLSelectionRectangle::Deselect);
            }
        }
        else {
            if (m_selected[m_hover_id])
                unselect_point(m_hover_id);
            else {
                if (!alt_down)
                    select_point(m_hover_id);
            }
        }

        return true;
    }

    // left down without selection rectangle - place point on the mesh:
    if (action == SLAGizmoEventType::LeftDown && !m_selection_rectangle.is_dragging() && !shift_down) {
        // If any point is in hover state, this should initiate its move - return control back to GLCanvas:
        if (m_hover_id != -1)
            return false;

        // If there is some selection, don't add new point and deselect everything instead.
        if (m_selection_empty) {
            std::pair<Vec3f, Vec3f> pos_and_normal;
            if (unproject_on_mesh(mouse_position, pos_and_normal)) { // we got an intersection
                Plater::TakeSnapshot snapshot(wxGetApp().plater(), _(L("Add drainage hole")));
                m_model_object->sla_drain_holes.emplace_back(pos_and_normal.first, pos_and_normal.second, m_new_hole_radius, m_new_hole_height);
                m_selected.push_back(false);
                assert(m_selected.size == m_model_object->sla_drain_holes.size());
                m_parent.set_as_dirty();
                m_wait_for_up_event = true;
            }
            else
                return false;
        }
        else
            select_point(NoPoints);

        return true;
    }

    // left up with selection rectangle - select points inside the rectangle:
    if ((action == SLAGizmoEventType::LeftUp || action == SLAGizmoEventType::ShiftUp || action == SLAGizmoEventType::AltUp) && m_selection_rectangle.is_dragging()) {
        // Is this a selection or deselection rectangle?
        GLSelectionRectangle::EState rectangle_status = m_selection_rectangle.get_state();

        // First collect positions of all the points in world coordinates.
        Geometry::Transformation trafo = m_model_object->instances[m_active_instance]->get_transformation();
        trafo.set_offset(trafo.get_offset() + Vec3d(0., 0., m_z_shift));
        std::vector<Vec3d> points;
        for (unsigned int i=0; i<m_model_object->sla_drain_holes.size(); ++i)
            points.push_back(trafo.get_matrix() * m_model_object->sla_drain_holes[i].m_pos.cast<double>());

        // Now ask the rectangle which of the points are inside.
        std::vector<Vec3f> points_inside;
        std::vector<unsigned int> points_idxs = m_selection_rectangle.stop_dragging(m_parent, points);
        for (size_t idx : points_idxs)
            points_inside.push_back(points[idx].cast<float>());

        // Only select/deselect points that are actually visible
        for (size_t idx :  m_mesh_raycaster->get_unobscured_idxs(trafo, m_parent.get_camera(), points_inside, m_clipping_plane.get()))
        {
            if (rectangle_status == GLSelectionRectangle::Deselect)
                unselect_point(points_idxs[idx]);
            else
                select_point(points_idxs[idx]);
        }
        return true;
    }

    // left up with no selection rectangle
    if (action == SLAGizmoEventType::LeftUp) {
        if (m_wait_for_up_event) {
            m_wait_for_up_event = false;
            return true;
        }
    }

    // dragging the selection rectangle:
    if (action == SLAGizmoEventType::Dragging) {
        if (m_wait_for_up_event)
            return true; // point has been placed and the button not released yet
                         // this prevents GLCanvas from starting scene rotation

        if (m_selection_rectangle.is_dragging())  {
            m_selection_rectangle.dragging(mouse_position);
            return true;
        }

        return false;
    }

    if (action == SLAGizmoEventType::Delete) {
        // delete key pressed
        delete_selected_points();
        return true;
    }

    if (action == SLAGizmoEventType::RightDown) {
        if (m_hover_id != -1) {
            select_point(NoPoints);
            select_point(m_hover_id);
            delete_selected_points();
            return true;
        }
        return false;
    }

    if (action == SLAGizmoEventType::SelectAll) {
        select_point(AllPoints);
        return true;
    }

    if (action == SLAGizmoEventType::MouseWheelUp && control_down) {
        m_clipping_plane_distance = std::min(1.f, m_clipping_plane_distance + 0.01f);
        update_clipping_plane(true);
        return true;
    }

    if (action == SLAGizmoEventType::MouseWheelDown && control_down) {
        m_clipping_plane_distance = std::max(0.f, m_clipping_plane_distance - 0.01f);
        update_clipping_plane(true);
        return true;
    }

    if (action == SLAGizmoEventType::ResetClippingPlane) {
        update_clipping_plane();
        return true;
    }

    return false;
}

void GLGizmoHollow::delete_selected_points(bool force)
{
    Plater::TakeSnapshot snapshot(wxGetApp().plater(), _(L("Delete drainage hole")));

    for (unsigned int idx=0; idx<m_model_object->sla_drain_holes.size(); ++idx) {
        if (m_selected[idx]) {
            m_selected.erase(m_selected.begin()+idx);
            m_model_object->sla_drain_holes.erase(m_model_object->sla_drain_holes.begin() + (idx--));
        }
    }

    select_point(NoPoints);
}

void GLGizmoHollow::on_update(const UpdateData& data)
{
    if (m_hover_id != -1) {
        std::pair<Vec3f, Vec3f> pos_and_normal;
        if (! unproject_on_mesh(data.mouse_pos.cast<double>(), pos_and_normal))
            return;
        m_model_object->sla_drain_holes[m_hover_id].m_pos = pos_and_normal.first;
        m_model_object->sla_drain_holes[m_hover_id].m_normal = pos_and_normal.second;
    }
}

void GLGizmoHollow::get_hollowing_parameters(TriangleMesh const** object_mesh, float& offset, float& adaptability) const
{
    offset = m_offset;
    adaptability = m_adaptability;
    *object_mesh = m_mesh;
}

void GLGizmoHollow::hollow_mesh()
{
<<<<<<< HEAD
    // Trigger a UI job to hollow the mesh.
    wxGetApp().plater()->hollow();
}

void GLGizmoHollow::update_hollowed_mesh(std::unique_ptr<TriangleMesh> mesh)
{
    // Called from Plater when the UI job finishes
    m_cavity_mesh = std::move(mesh);

=======
    TriangleMesh cavity = sla::generate_interior(*m_mesh,
                                                 double(m_offset),
                                                 double(m_accuracy),
                                                 double(m_closing_d));

    if (cavity.empty()) return;

    m_cavity_mesh.reset(new TriangleMesh(cavity));
    m_cavity_mesh->merge(*m_mesh);
    m_cavity_mesh.get()->require_shared_vertices();
>>>>>>> ac8eab5f
    m_mesh_raycaster.reset(new MeshRaycaster(*m_cavity_mesh.get()));
    m_object_clipper.reset();
    m_volume_with_cavity.reset();

<<<<<<< HEAD
    if(m_cavity_mesh) {// create a new GLVolume that only has the cavity inside
        Geometry::Transformation volume_trafo = m_model_object->volumes.front()->get_transformation();
        volume_trafo.set_offset(volume_trafo.get_offset() + Vec3d(0., 0., m_z_shift));
        m_volume_with_cavity.reset(new GLVolume(1.f, 0.f, 0.f, 0.5f));
        m_volume_with_cavity->indexed_vertex_array.load_mesh(*m_cavity_mesh.get());
        m_volume_with_cavity->finalize_geometry(true);
        m_volume_with_cavity->set_volume_transformation(volume_trafo);
        m_volume_with_cavity->set_instance_transformation(m_model_object->instances[m_active_instance]->get_transformation());
    }
    m_parent.toggle_model_objects_visibility(! m_cavity_mesh, m_model_object, m_active_instance);
=======
    // create a new GLVolume that only has the cavity inside
    m_volume_with_cavity.reset(new GLVolume(1.f, 0.f, 0.f, 0.5f));
    m_volume_with_cavity->indexed_vertex_array.load_mesh(*m_cavity_mesh.get());
    m_volume_with_cavity->finalize_geometry(true);
    m_volume_with_cavity->set_volume_transformation(m_model_object->volumes.front()->get_transformation());
    m_volume_with_cavity->set_instance_transformation(m_model_object->instances[size_t(m_active_instance)]->get_transformation());
    m_parent.toggle_model_objects_visibility(false, m_model_object, m_active_instance);
>>>>>>> ac8eab5f
}

std::vector<const ConfigOption*> GLGizmoHollow::get_config_options(const std::vector<std::string>& keys) const
{
    std::vector<const ConfigOption*> out;

    if (!m_model_object)
        return out;

    const DynamicPrintConfig& object_cfg = m_model_object->config;
    const DynamicPrintConfig& print_cfg = wxGetApp().preset_bundle->sla_prints.get_edited_preset().config;
    std::unique_ptr<DynamicPrintConfig> default_cfg = nullptr;

    for (const std::string& key : keys) {
        if (object_cfg.has(key))
            out.push_back(object_cfg.option(key));
        else
            if (print_cfg.has(key))
                out.push_back(print_cfg.option(key));
            else { // we must get it from defaults
                if (default_cfg == nullptr)
                    default_cfg.reset(DynamicPrintConfig::new_from_defaults_keys(keys));
                out.push_back(default_cfg->option(key));
            }
    }

    return out;
}


ClippingPlane GLGizmoHollow::get_sla_clipping_plane() const
{
    if (!m_model_object || m_state == Off || m_clipping_plane_distance == 0.f)
        return ClippingPlane::ClipsNothing();
    else
        return ClippingPlane(-m_clipping_plane->get_normal(), m_clipping_plane->get_data()[3]);
}


void GLGizmoHollow::on_render_input_window(float x, float y, float bottom_limit)
{
    if (! m_model_object)
        return;

    bool first_run = true; // This is a hack to redraw the button when all points are removed,
                           // so it is not delayed until the background process finishes.
RENDER_AGAIN:
    const float approx_height = m_imgui->scaled(18.0f);
    y = std::min(y, bottom_limit - approx_height);
    m_imgui->set_next_window_pos(x, y, ImGuiCond_Always);
    m_imgui->set_next_window_bg_alpha(0.5f);
    m_imgui->begin(on_get_name(), ImGuiWindowFlags_NoMove | ImGuiWindowFlags_AlwaysAutoResize | ImGuiWindowFlags_NoCollapse);

    // First calculate width of all the texts that are could possibly be shown. We will decide set the dialog width based on that:
    const float settings_sliders_left = std::max(m_imgui->calc_text_size(m_desc.at("minimal_distance")).x, m_imgui->calc_text_size(m_desc.at("points_density")).x) + m_imgui->scaled(1.f);
    const float clipping_slider_left = std::max(m_imgui->calc_text_size(m_desc.at("clipping_of_view")).x, m_imgui->calc_text_size(m_desc.at("reset_direction")).x) + m_imgui->scaled(1.5f);
    const float diameter_slider_left = m_imgui->calc_text_size(m_desc.at("head_diameter")).x + m_imgui->scaled(1.f);
    const float minimal_slider_width = m_imgui->scaled(4.f);
    const float buttons_width_approx = m_imgui->calc_text_size(m_desc.at("apply_changes")).x + m_imgui->calc_text_size(m_desc.at("discard_changes")).x + m_imgui->scaled(1.5f);
    const float lock_supports_width_approx = m_imgui->calc_text_size(m_desc.at("lock_supports")).x + m_imgui->scaled(2.f);

    float window_width = minimal_slider_width + std::max(std::max(settings_sliders_left, clipping_slider_left), diameter_slider_left);
    window_width = std::max(std::max(window_width, buttons_width_approx), lock_supports_width_approx);

    bool force_refresh = false;
    bool remove_selected = false;
    bool remove_all = false;

<<<<<<< HEAD
    if (m_imgui->button(m_desc.at("hollow")))
        hollow_mesh();

    float diameter_upper_cap = 20.f; //static_cast<ConfigOptionFloat*>(wxGetApp().preset_bundle->sla_prints.get_edited_preset().config.option("support_pillar_diameter"))->value;
    if (m_new_hole_radius > diameter_upper_cap)
        m_new_hole_radius = diameter_upper_cap;
    m_imgui->text(m_desc.at("head_diameter"));
    ImGui::SameLine(diameter_slider_left);
    ImGui::PushItemWidth(window_width - diameter_slider_left);

    // Following is a nasty way to:
    //  - save the initial value of the slider before one starts messing with it
    //  - keep updating the head radius during sliding so it is continuosly refreshed in 3D scene
    //  - take correct undo/redo snapshot after the user is done with moving the slider
    float initial_value = m_new_hole_radius;
    ImGui::SliderFloat("", &m_new_hole_radius, 0.1f, diameter_upper_cap, "%.1f");
    if (ImGui::IsItemClicked()) {
        if (m_old_hole_radius == 0.f)
            m_old_hole_radius = initial_value;
    }
    if (ImGui::IsItemEdited()) {
        for (size_t idx=0; idx<m_selected.size(); ++idx)
            if (m_selected[idx])
                m_model_object->sla_drain_holes[idx].m_radius = m_new_hole_radius;
    }
    if (ImGui::IsItemDeactivatedAfterEdit()) {
        // momentarily restore the old value to take snapshot
        for (size_t idx=0; idx<m_selected.size(); ++idx)
            if (m_selected[idx])
                m_model_object->sla_drain_holes[idx].m_radius = m_old_hole_radius;
        float backup = m_new_hole_radius;
        m_new_hole_radius = m_old_hole_radius;
        Plater::TakeSnapshot snapshot(wxGetApp().plater(), _(L("Change drainage hole diameter")));
        m_new_hole_radius = backup;
        for (size_t idx=0; idx<m_selected.size(); ++idx)
            if (m_selected[idx])
                m_model_object->sla_drain_holes[idx].m_radius = m_new_hole_radius;
        m_old_hole_radius = 0.f;
    }

    // !!!! Something as above should be done for the undo/redo
    m_imgui->text("Hole height: ");
    ImGui::SameLine();
    ImGui::SliderFloat("  ", &m_new_hole_height, 0.1f, 10.f, "%.1f");

    m_imgui->disabled_begin(m_selection_empty);
    remove_selected = m_imgui->button(m_desc.at("remove_selected"));
    m_imgui->disabled_end();

    m_imgui->disabled_begin(m_model_object->sla_drain_holes.empty());
    remove_all = m_imgui->button(m_desc.at("remove_all"));
    m_imgui->disabled_end();

    m_imgui->text(" "); // vertical gap


    m_imgui->text("Offset: ");
    ImGui::SameLine();
    ImGui::SliderFloat("   ", &m_offset, 0.f, 5.f, "%.1f");
    m_imgui->text("Adaptibility: ");
    ImGui::SameLine();
    ImGui::SliderFloat("    ", &m_adaptability, 0.f, 1.f, "%.1f");
=======
    if (m_editing_mode) {

        if (m_imgui->button(m_desc.at("hollow"))) {
            hollow_mesh();
        }

        float diameter_upper_cap = static_cast<ConfigOptionFloat*>(wxGetApp().preset_bundle->sla_prints.get_edited_preset().config.option("support_pillar_diameter"))->value;
        if (m_new_point_head_diameter > diameter_upper_cap)
            m_new_point_head_diameter = diameter_upper_cap;
        m_imgui->text(m_desc.at("head_diameter"));
        ImGui::SameLine(diameter_slider_left);
        ImGui::PushItemWidth(window_width - diameter_slider_left);

        // Following is a nasty way to:
        //  - save the initial value of the slider before one starts messing with it
        //  - keep updating the head radius during sliding so it is continuosly refreshed in 3D scene
        //  - take correct undo/redo snapshot after the user is done with moving the slider
        float initial_value = m_new_point_head_diameter;
        ImGui::SliderFloat("", &m_new_point_head_diameter, 0.1f, diameter_upper_cap, "%.1f");
        if (ImGui::IsItemClicked()) {
            if (m_old_point_head_diameter == 0.f)
                m_old_point_head_diameter = initial_value;
        }
        if (ImGui::IsItemEdited()) {
            for (auto& cache_entry : m_editing_cache)
                if (cache_entry.selected)
                    cache_entry.support_point.head_front_radius = m_new_point_head_diameter / 2.f;
        }
        if (ImGui::IsItemDeactivatedAfterEdit()) {
            // momentarily restore the old value to take snapshot
            for (auto& cache_entry : m_editing_cache)
                if (cache_entry.selected)
                    cache_entry.support_point.head_front_radius = m_old_point_head_diameter / 2.f;
            float backup = m_new_point_head_diameter;
            m_new_point_head_diameter = m_old_point_head_diameter;
            Plater::TakeSnapshot snapshot(wxGetApp().plater(), _(L("Change point head diameter")));
            m_new_point_head_diameter = backup;
            for (auto& cache_entry : m_editing_cache)
                if (cache_entry.selected)
                    cache_entry.support_point.head_front_radius = m_new_point_head_diameter / 2.f;
            m_old_point_head_diameter = 0.f;
        }

        // !!!! Something as above should be done for the cone angle
        m_imgui->text("Hole taper: ");
        ImGui::SameLine();
        ImGui::SliderFloat(" ", &m_new_cone_angle, -1.f, 1.f, "%.1f");
        m_imgui->text("Hole height: ");
        ImGui::SameLine();
        ImGui::SliderFloat("  ", &m_new_cone_height, 0.1f, 10.f, "%.1f");

        m_imgui->disabled_begin(m_selection_empty);
        remove_selected = m_imgui->button(m_desc.at("remove_selected"));
        m_imgui->disabled_end();

        m_imgui->disabled_begin(m_editing_cache.empty());
        remove_all = m_imgui->button(m_desc.at("remove_all"));
        m_imgui->disabled_end();

//        m_imgui->text(" "); // vertical gap

        m_imgui->text("Offset: ");
        ImGui::SameLine();
        ImGui::SliderFloat("   ", &m_offset, 0.f, 10.f, "%.1f");
        
        // TODO: only in expert mode:
        m_imgui->text("Accuracy: ");
        ImGui::SameLine();
        ImGui::SliderFloat("    ", &m_accuracy, 0.f, 1.f, "%.1f");
        
        m_imgui->text("Closing distance: ");
        ImGui::SameLine();
        ImGui::SliderFloat("       ", &m_closing_d, 0.f, 20.f, "%.1f");
    }
    else { // not in editing mode:
        m_imgui->text(m_desc.at("minimal_distance"));
        ImGui::SameLine(settings_sliders_left);
        ImGui::PushItemWidth(window_width - settings_sliders_left);

        std::vector<const ConfigOption*> opts = get_config_options({"support_points_density_relative", "support_points_minimal_distance"});
        float density = static_cast<const ConfigOptionInt*>(opts[0])->value;
        float minimal_point_distance = static_cast<const ConfigOptionFloat*>(opts[1])->value;

        ImGui::SliderFloat("", &minimal_point_distance, 0.f, 20.f, "%.f mm");
        bool slider_clicked = ImGui::IsItemClicked(); // someone clicked the slider
        bool slider_edited = ImGui::IsItemEdited(); // someone is dragging the slider
        bool slider_released = ImGui::IsItemDeactivatedAfterEdit(); // someone has just released the slider

        m_imgui->text(m_desc.at("points_density"));
        ImGui::SameLine(settings_sliders_left);

        ImGui::SliderFloat(" ", &density, 0.f, 200.f, "%.f %%");
        slider_clicked |= ImGui::IsItemClicked();
        slider_edited |= ImGui::IsItemEdited();
        slider_released |= ImGui::IsItemDeactivatedAfterEdit();

        if (slider_clicked) { // stash the values of the settings so we know what to revert to after undo
            m_minimal_point_distance_stash = minimal_point_distance;
            m_density_stash = density;
        }
        if (slider_edited) {
            m_model_object->config.opt<ConfigOptionFloat>("support_points_minimal_distance", true)->value = minimal_point_distance;
            m_model_object->config.opt<ConfigOptionInt>("support_points_density_relative", true)->value = (int)density;
        }
        if (slider_released) {
            m_model_object->config.opt<ConfigOptionFloat>("support_points_minimal_distance", true)->value = m_minimal_point_distance_stash;
            m_model_object->config.opt<ConfigOptionInt>("support_points_density_relative", true)->value = (int)m_density_stash;
            Plater::TakeSnapshot snapshot(wxGetApp().plater(), _(L("Support parameter change")));
            m_model_object->config.opt<ConfigOptionFloat>("support_points_minimal_distance", true)->value = minimal_point_distance;
            m_model_object->config.opt<ConfigOptionInt>("support_points_density_relative", true)->value = (int)density;
            wxGetApp().obj_list()->update_and_show_object_settings_item();
        }


        m_imgui->disabled_begin(m_normal_cache.empty());
        remove_all = m_imgui->button(m_desc.at("remove_all"));
        m_imgui->disabled_end();

    }

>>>>>>> ac8eab5f

    // Following is rendered in both editing and non-editing mode:
    m_imgui->text("");
    if (m_clipping_plane_distance == 0.f)
        m_imgui->text(m_desc.at("clipping_of_view"));
    else {
        if (m_imgui->button(m_desc.at("reset_direction"))) {
            wxGetApp().CallAfter([this](){
                    update_clipping_plane();
                });
        }
    }

    ImGui::SameLine(clipping_slider_left);
    ImGui::PushItemWidth(window_width - clipping_slider_left);
    if (ImGui::SliderFloat("     ", &m_clipping_plane_distance, 0.f, 1.f, "%.2f"))
        update_clipping_plane(true);

    if (m_imgui->button("?")) {
        wxGetApp().CallAfter([]() {
            SlaGizmoHelpDialog help_dlg;
            help_dlg.ShowModal();
        });
    }

    if (m_imgui->checkbox(m_desc["show_supports"], m_show_supports)) {
        m_parent.toggle_sla_auxiliaries_visibility(m_show_supports, m_model_object, m_active_instance);
        force_refresh = true;
    }

    m_imgui->end();


    if (remove_selected || remove_all) {
        force_refresh = false;
        m_parent.set_as_dirty();

        if (remove_all) {
            select_point(AllPoints);
            delete_selected_points(true); // true - delete regardless of locked status
        }
        if (remove_selected)
            delete_selected_points(false); // leave locked points

        if (first_run) {
            first_run = false;
            goto RENDER_AGAIN;
        }
    }

    if (force_refresh)
        m_parent.set_as_dirty();
}

bool GLGizmoHollow::on_is_activable() const
{
    const Selection& selection = m_parent.get_selection();

    if (wxGetApp().preset_bundle->printers.get_edited_preset().printer_technology() != ptSLA
        || !selection.is_from_single_instance())
        return false;

    // Check that none of the selected volumes is outside. Only SLA auxiliaries (supports) are allowed outside.
    const Selection::IndicesList& list = selection.get_volume_idxs();
    for (const auto& idx : list)
        if (selection.get_volume(idx)->is_outside && selection.get_volume(idx)->composite_id.volume_id >= 0)
            return false;

    return true;
}

bool GLGizmoHollow::on_is_selectable() const
{
    return (wxGetApp().preset_bundle->printers.get_edited_preset().printer_technology() == ptSLA);
}

std::string GLGizmoHollow::on_get_name() const
{
    return (_(L("Hollowing")) + " [H]").ToUTF8().data();
}


const TriangleMesh* GLGizmoHollow::mesh() const {
    return (! m_mesh ? nullptr : (m_cavity_mesh ? m_cavity_mesh.get() : m_mesh));
}


void GLGizmoHollow::on_set_state()
{
    // m_model_object pointer can be invalid (for instance because of undo/redo action),
    // we should recover it from the object id
    m_model_object = nullptr;
    for (const auto mo : wxGetApp().model().objects) {
        if (mo->id() == m_model_object_id) {
            m_model_object = mo;
            break;
        }
    }

    if (m_state == m_old_state)
        return;

    if (m_state == On && m_old_state != On) { // the gizmo was just turned on
        //Plater::TakeSnapshot snapshot(wxGetApp().plater(), _(L("SLA gizmo turned on")));
        if (is_mesh_update_necessary())
            update_mesh();

        // we'll now reload support points:
        if (m_model_object)
            reload_cache();

        m_parent.toggle_model_objects_visibility(false);
        if (m_model_object)
            m_parent.toggle_model_objects_visibility(true, m_model_object, m_active_instance);

        // Set default head diameter from config.
        const DynamicPrintConfig& cfg = wxGetApp().preset_bundle->sla_prints.get_edited_preset().config;
        m_new_hole_radius = static_cast<const ConfigOptionFloat*>(cfg.option("support_head_front_diameter"))->value;
    }
    if (m_state == Off && m_old_state != Off) { // the gizmo was just turned Off
        //Plater::TakeSnapshot snapshot(wxGetApp().plater(), _(L("SLA gizmo turned off")));
        m_parent.toggle_model_objects_visibility(true);
        m_clipping_plane_distance = 0.f;
        // Release clippers and the AABB raycaster.
        m_object_clipper.reset();
        m_supports_clipper.reset();
        m_mesh_raycaster.reset();
        m_cavity_mesh.reset();
        m_volume_with_cavity.reset();
    }
    m_old_state = m_state;
}



void GLGizmoHollow::on_start_dragging()
{
    if (m_hover_id != -1) {
        select_point(NoPoints);
        select_point(m_hover_id);
        m_hole_before_drag = m_model_object->sla_drain_holes[m_hover_id].m_pos;
    }
    else
        m_hole_before_drag = Vec3f::Zero();
}


void GLGizmoHollow::on_stop_dragging()
{
    if (m_hover_id != -1) {
        Vec3f backup = m_model_object->sla_drain_holes[m_hover_id].m_pos;

        if (m_hole_before_drag != Vec3f::Zero() // some point was touched
         && backup != m_hole_before_drag) // and it was moved, not just selected
        {
            m_model_object->sla_drain_holes[m_hover_id].m_pos = m_hole_before_drag;
            Plater::TakeSnapshot snapshot(wxGetApp().plater(), _(L("Move drainage hole")));
            m_model_object->sla_drain_holes[m_hover_id].m_pos = backup;
        }
    }
    m_hole_before_drag = Vec3f::Zero();
}



void GLGizmoHollow::on_load(cereal::BinaryInputArchive& ar)
{
    ar(m_clipping_plane_distance,
       *m_clipping_plane,
       m_model_object_id,
       m_new_hole_radius,
       m_selected,
       m_selection_empty
    );
}



void GLGizmoHollow::on_save(cereal::BinaryOutputArchive& ar) const
{
    ar(m_clipping_plane_distance,
       *m_clipping_plane,
       m_model_object_id,
       m_new_hole_radius,
       m_selected,
       m_selection_empty
    );
}



void GLGizmoHollow::select_point(int i)
{
    if (i == AllPoints || i == NoPoints) {
        m_selected.assign(m_selected.size(), i == AllPoints);
        m_selection_empty = (i == NoPoints);

        if (i == AllPoints)
            m_new_hole_radius = m_model_object->sla_drain_holes[0].m_radius;
    }
    else {
        while (size_t(i) >= m_selected.size())
            m_selected.push_back(false);
        m_selected[i] = true;
        m_selection_empty = false;
        m_new_hole_radius = m_model_object->sla_drain_holes[i].m_radius;
    }
}


void GLGizmoHollow::unselect_point(int i)
{
    m_selected[i] = false;
    m_selection_empty = true;
    for (const bool sel : m_selected) {
        if (sel) {
            m_selection_empty = false;
            break;
        }
    }
}

void GLGizmoHollow::reload_cache()
{
    m_selected.clear();
    m_selected.assign(m_model_object->sla_drain_holes.size(), false);
}

void GLGizmoHollow::update_clipping_plane(bool keep_normal) const
{
    Vec3d normal = (keep_normal && m_clipping_plane->get_normal() != Vec3d::Zero() ?
                        m_clipping_plane->get_normal() : -m_parent.get_camera().get_dir_forward());

    const Vec3d& center = m_model_object->instances[m_active_instance]->get_offset() + Vec3d(0., 0., m_z_shift);
    float dist = normal.dot(center);
    *m_clipping_plane = ClippingPlane(normal, (dist - (-m_active_instance_bb_radius) - m_clipping_plane_distance * 2*m_active_instance_bb_radius));
    m_parent.set_as_dirty();
}




} // namespace GUI
} // namespace Slic3r<|MERGE_RESOLUTION|>--- conflicted
+++ resolved
@@ -12,10 +12,6 @@
 #include "slic3r/GUI/Plater.hpp"
 #include "slic3r/GUI/PresetBundle.hpp"
 #include "libslic3r/SLAPrint.hpp"
-<<<<<<< HEAD
-=======
-#include "libslic3r/SLA/Hollowing.hpp"
->>>>>>> ac8eab5f
 
 
 namespace Slic3r {
@@ -570,16 +566,13 @@
     }
 }
 
-void GLGizmoHollow::get_hollowing_parameters(TriangleMesh const** object_mesh, float& offset, float& adaptability) const
-{
-    offset = m_offset;
-    adaptability = m_adaptability;
-    *object_mesh = m_mesh;
+std::pair<const TriangleMesh *, sla::HollowingConfig> GLGizmoHollow::get_hollowing_parameters() const
+{
+    return std::make_pair(m_mesh, sla::HollowingConfig{double(m_offset), double(m_accuracy), double(m_closing_d)});
 }
 
 void GLGizmoHollow::hollow_mesh()
 {
-<<<<<<< HEAD
     // Trigger a UI job to hollow the mesh.
     wxGetApp().plater()->hollow();
 }
@@ -589,23 +582,10 @@
     // Called from Plater when the UI job finishes
     m_cavity_mesh = std::move(mesh);
 
-=======
-    TriangleMesh cavity = sla::generate_interior(*m_mesh,
-                                                 double(m_offset),
-                                                 double(m_accuracy),
-                                                 double(m_closing_d));
-
-    if (cavity.empty()) return;
-
-    m_cavity_mesh.reset(new TriangleMesh(cavity));
-    m_cavity_mesh->merge(*m_mesh);
-    m_cavity_mesh.get()->require_shared_vertices();
->>>>>>> ac8eab5f
     m_mesh_raycaster.reset(new MeshRaycaster(*m_cavity_mesh.get()));
     m_object_clipper.reset();
     m_volume_with_cavity.reset();
 
-<<<<<<< HEAD
     if(m_cavity_mesh) {// create a new GLVolume that only has the cavity inside
         Geometry::Transformation volume_trafo = m_model_object->volumes.front()->get_transformation();
         volume_trafo.set_offset(volume_trafo.get_offset() + Vec3d(0., 0., m_z_shift));
@@ -616,15 +596,6 @@
         m_volume_with_cavity->set_instance_transformation(m_model_object->instances[m_active_instance]->get_transformation());
     }
     m_parent.toggle_model_objects_visibility(! m_cavity_mesh, m_model_object, m_active_instance);
-=======
-    // create a new GLVolume that only has the cavity inside
-    m_volume_with_cavity.reset(new GLVolume(1.f, 0.f, 0.f, 0.5f));
-    m_volume_with_cavity->indexed_vertex_array.load_mesh(*m_cavity_mesh.get());
-    m_volume_with_cavity->finalize_geometry(true);
-    m_volume_with_cavity->set_volume_transformation(m_model_object->volumes.front()->get_transformation());
-    m_volume_with_cavity->set_instance_transformation(m_model_object->instances[size_t(m_active_instance)]->get_transformation());
-    m_parent.toggle_model_objects_visibility(false, m_model_object, m_active_instance);
->>>>>>> ac8eab5f
 }
 
 std::vector<const ConfigOption*> GLGizmoHollow::get_config_options(const std::vector<std::string>& keys) const
@@ -693,7 +664,6 @@
     bool remove_selected = false;
     bool remove_all = false;
 
-<<<<<<< HEAD
     if (m_imgui->button(m_desc.at("hollow")))
         hollow_mesh();
 
@@ -753,131 +723,12 @@
     m_imgui->text("Offset: ");
     ImGui::SameLine();
     ImGui::SliderFloat("   ", &m_offset, 0.f, 5.f, "%.1f");
-    m_imgui->text("Adaptibility: ");
+    m_imgui->text("Quality: ");
     ImGui::SameLine();
-    ImGui::SliderFloat("    ", &m_adaptability, 0.f, 1.f, "%.1f");
-=======
-    if (m_editing_mode) {
-
-        if (m_imgui->button(m_desc.at("hollow"))) {
-            hollow_mesh();
-        }
-
-        float diameter_upper_cap = static_cast<ConfigOptionFloat*>(wxGetApp().preset_bundle->sla_prints.get_edited_preset().config.option("support_pillar_diameter"))->value;
-        if (m_new_point_head_diameter > diameter_upper_cap)
-            m_new_point_head_diameter = diameter_upper_cap;
-        m_imgui->text(m_desc.at("head_diameter"));
-        ImGui::SameLine(diameter_slider_left);
-        ImGui::PushItemWidth(window_width - diameter_slider_left);
-
-        // Following is a nasty way to:
-        //  - save the initial value of the slider before one starts messing with it
-        //  - keep updating the head radius during sliding so it is continuosly refreshed in 3D scene
-        //  - take correct undo/redo snapshot after the user is done with moving the slider
-        float initial_value = m_new_point_head_diameter;
-        ImGui::SliderFloat("", &m_new_point_head_diameter, 0.1f, diameter_upper_cap, "%.1f");
-        if (ImGui::IsItemClicked()) {
-            if (m_old_point_head_diameter == 0.f)
-                m_old_point_head_diameter = initial_value;
-        }
-        if (ImGui::IsItemEdited()) {
-            for (auto& cache_entry : m_editing_cache)
-                if (cache_entry.selected)
-                    cache_entry.support_point.head_front_radius = m_new_point_head_diameter / 2.f;
-        }
-        if (ImGui::IsItemDeactivatedAfterEdit()) {
-            // momentarily restore the old value to take snapshot
-            for (auto& cache_entry : m_editing_cache)
-                if (cache_entry.selected)
-                    cache_entry.support_point.head_front_radius = m_old_point_head_diameter / 2.f;
-            float backup = m_new_point_head_diameter;
-            m_new_point_head_diameter = m_old_point_head_diameter;
-            Plater::TakeSnapshot snapshot(wxGetApp().plater(), _(L("Change point head diameter")));
-            m_new_point_head_diameter = backup;
-            for (auto& cache_entry : m_editing_cache)
-                if (cache_entry.selected)
-                    cache_entry.support_point.head_front_radius = m_new_point_head_diameter / 2.f;
-            m_old_point_head_diameter = 0.f;
-        }
-
-        // !!!! Something as above should be done for the cone angle
-        m_imgui->text("Hole taper: ");
-        ImGui::SameLine();
-        ImGui::SliderFloat(" ", &m_new_cone_angle, -1.f, 1.f, "%.1f");
-        m_imgui->text("Hole height: ");
-        ImGui::SameLine();
-        ImGui::SliderFloat("  ", &m_new_cone_height, 0.1f, 10.f, "%.1f");
-
-        m_imgui->disabled_begin(m_selection_empty);
-        remove_selected = m_imgui->button(m_desc.at("remove_selected"));
-        m_imgui->disabled_end();
-
-        m_imgui->disabled_begin(m_editing_cache.empty());
-        remove_all = m_imgui->button(m_desc.at("remove_all"));
-        m_imgui->disabled_end();
-
-//        m_imgui->text(" "); // vertical gap
-
-        m_imgui->text("Offset: ");
-        ImGui::SameLine();
-        ImGui::SliderFloat("   ", &m_offset, 0.f, 10.f, "%.1f");
-        
-        // TODO: only in expert mode:
-        m_imgui->text("Accuracy: ");
-        ImGui::SameLine();
-        ImGui::SliderFloat("    ", &m_accuracy, 0.f, 1.f, "%.1f");
-        
-        m_imgui->text("Closing distance: ");
-        ImGui::SameLine();
-        ImGui::SliderFloat("       ", &m_closing_d, 0.f, 20.f, "%.1f");
-    }
-    else { // not in editing mode:
-        m_imgui->text(m_desc.at("minimal_distance"));
-        ImGui::SameLine(settings_sliders_left);
-        ImGui::PushItemWidth(window_width - settings_sliders_left);
-
-        std::vector<const ConfigOption*> opts = get_config_options({"support_points_density_relative", "support_points_minimal_distance"});
-        float density = static_cast<const ConfigOptionInt*>(opts[0])->value;
-        float minimal_point_distance = static_cast<const ConfigOptionFloat*>(opts[1])->value;
-
-        ImGui::SliderFloat("", &minimal_point_distance, 0.f, 20.f, "%.f mm");
-        bool slider_clicked = ImGui::IsItemClicked(); // someone clicked the slider
-        bool slider_edited = ImGui::IsItemEdited(); // someone is dragging the slider
-        bool slider_released = ImGui::IsItemDeactivatedAfterEdit(); // someone has just released the slider
-
-        m_imgui->text(m_desc.at("points_density"));
-        ImGui::SameLine(settings_sliders_left);
-
-        ImGui::SliderFloat(" ", &density, 0.f, 200.f, "%.f %%");
-        slider_clicked |= ImGui::IsItemClicked();
-        slider_edited |= ImGui::IsItemEdited();
-        slider_released |= ImGui::IsItemDeactivatedAfterEdit();
-
-        if (slider_clicked) { // stash the values of the settings so we know what to revert to after undo
-            m_minimal_point_distance_stash = minimal_point_distance;
-            m_density_stash = density;
-        }
-        if (slider_edited) {
-            m_model_object->config.opt<ConfigOptionFloat>("support_points_minimal_distance", true)->value = minimal_point_distance;
-            m_model_object->config.opt<ConfigOptionInt>("support_points_density_relative", true)->value = (int)density;
-        }
-        if (slider_released) {
-            m_model_object->config.opt<ConfigOptionFloat>("support_points_minimal_distance", true)->value = m_minimal_point_distance_stash;
-            m_model_object->config.opt<ConfigOptionInt>("support_points_density_relative", true)->value = (int)m_density_stash;
-            Plater::TakeSnapshot snapshot(wxGetApp().plater(), _(L("Support parameter change")));
-            m_model_object->config.opt<ConfigOptionFloat>("support_points_minimal_distance", true)->value = minimal_point_distance;
-            m_model_object->config.opt<ConfigOptionInt>("support_points_density_relative", true)->value = (int)density;
-            wxGetApp().obj_list()->update_and_show_object_settings_item();
-        }
-
-
-        m_imgui->disabled_begin(m_normal_cache.empty());
-        remove_all = m_imgui->button(m_desc.at("remove_all"));
-        m_imgui->disabled_end();
-
-    }
-
->>>>>>> ac8eab5f
+    ImGui::SliderFloat("    ", &m_accuracy, 0.f, 1.f, "%.1f");
+    m_imgui->text("Closing distance: ");
+    ImGui::SameLine();
+    ImGui::SliderFloat("      ", &m_closing_d, 0.f, 10.f, "%.1f");
 
     // Following is rendered in both editing and non-editing mode:
     m_imgui->text("");
