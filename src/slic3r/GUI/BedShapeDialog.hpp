--- conflicted
+++ resolved
@@ -13,7 +13,8 @@
 namespace Slic3r {
 namespace GUI {
 
-<<<<<<< HEAD
+class ConfigOptionsGroup;
+
 struct BedShape {
 	static const size_t TRectangular = 0;
 	static const size_t TCircular = 1;
@@ -93,9 +94,6 @@
 
 	double diameter;
 };
-=======
-class ConfigOptionsGroup;
->>>>>>> 18594261
 
 using ConfigOptionsGroupShp = std::shared_ptr<ConfigOptionsGroup>;
 class BedShapePanel : public wxPanel
