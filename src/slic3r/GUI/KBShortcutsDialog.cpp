#include "KBShortcutsDialog.hpp"
#include "I18N.hpp"
#include "libslic3r/Utils.hpp"
#include "GUI.hpp"
#include <wx/scrolwin.h>
#include "GUI_App.hpp"
#include "wxExtensions.hpp"

namespace Slic3r { 
namespace GUI {

KBShortcutsDialog::KBShortcutsDialog()
<<<<<<< HEAD
    : DPIDialog(NULL, wxID_ANY, _(L("Slic3r Prusa Edition - Keyboard Shortcuts")), 
     wxDefaultPosition, wxDefaultSize, wxDEFAULT_DIALOG_STYLE | wxRESIZE_BORDER)
=======
    : wxDialog(NULL, wxID_ANY, wxString(SLIC3R_APP_NAME) + " - " + _(L("Keyboard Shortcuts")), wxDefaultPosition, wxDefaultSize, wxDEFAULT_DIALOG_STYLE|wxRESIZE_BORDER)
>>>>>>> 850eb863
{
	SetBackgroundColour(wxSystemSettings::GetColour(wxSYS_COLOUR_WINDOW));

	main_sizer = new wxBoxSizer(wxVERTICAL);

    // logo
    m_logo_bmp = PrusaBitmap(this, "Slic3r_32px.png", 32);

    // fonts
    const wxFont& font = wxGetApp().normal_font();
    const wxFont& bold_font = wxGetApp().bold_font();   
    SetFont(font);

    wxFont head_font = bold_font;// wxSystemSettings::GetFont(wxSYS_DEFAULT_GUI_FONT).Bold();
#ifdef __WXOSX__
    head_font.SetPointSize(14);
#else
    head_font.SetPointSize(/*12*/bold_font.GetPointSize() + 2);
#endif // __WXOSX__

    fill_shortcuts();

    auto panel = new wxPanel(this);
    auto main_grid_sizer = new wxFlexGridSizer(2, 10, 10);
    panel->SetSizer(main_grid_sizer);
    main_sizer->Add(panel, 1, wxEXPAND | wxALL, 0);

    wxBoxSizer* l_sizer = new wxBoxSizer(wxVERTICAL);
    main_grid_sizer->Add(l_sizer, 0);

    wxBoxSizer* r_sizer = new wxBoxSizer(wxVERTICAL);
    main_grid_sizer->Add(r_sizer, 0);

    m_head_bitmaps.reserve(m_full_shortcuts.size());
    const wxSize topic_size = wxSize(10 * wxGetApp().em_unit(), -1);

    for (auto& sc : m_full_shortcuts)
    {
        auto sizer = sc.second.second == szLeft ? l_sizer : r_sizer;
        wxBoxSizer* hsizer = new wxBoxSizer(wxHORIZONTAL);
        sizer->Add(hsizer, 0, wxEXPAND | wxTOP | wxBOTTOM, 10);

        // logo
        m_head_bitmaps.push_back(new wxStaticBitmap(panel, wxID_ANY, m_logo_bmp.bmp()));
        hsizer->Add(m_head_bitmaps.back(), 0, wxEXPAND | wxLEFT | wxRIGHT, 15);

        // head
        wxStaticText* head = new wxStaticText(panel, wxID_ANY, sc.first, wxDefaultPosition, topic_size);
        head->SetFont(head_font);
        hsizer->Add(head, 0, wxALIGN_CENTER_VERTICAL);


        // Shortcuts list
        auto grid_sizer = new wxFlexGridSizer(2, 5, 15);
        sizer->Add(grid_sizer, 0, wxEXPAND | wxLEFT| wxRIGHT, 15);

        for (auto pair : sc.second.first)
        {
            auto shortcut = new wxStaticText(panel, wxID_ANY, _(pair.first));
            shortcut->SetFont(bold_font);
            grid_sizer->Add(shortcut, -1, wxALIGN_CENTRE_VERTICAL);

            auto description = new wxStaticText(panel, wxID_ANY, _(pair.second));
            description->SetFont(font);
            grid_sizer->Add(description, -1, wxALIGN_CENTRE_VERTICAL);
        }
    }
  
    wxStdDialogButtonSizer* buttons = this->CreateStdDialogButtonSizer(wxOK);

    this->SetEscapeId(wxID_OK);
    this->Bind(wxEVT_BUTTON, &KBShortcutsDialog::onCloseDialog, this, wxID_OK);
    main_sizer->Add(buttons, 0, wxEXPAND | wxRIGHT | wxBOTTOM, 15);
    
    this->Bind(wxEVT_LEFT_DOWN, &KBShortcutsDialog::onCloseDialog, this);

	SetSizer(main_sizer);
	main_sizer->SetSizeHints(this);
}

void KBShortcutsDialog::fill_shortcuts()
{
    const std::string &ctrl = GUI::shortkey_ctrl_prefix();
    const std::string &alt  = GUI::shortkey_alt_prefix();

    m_full_shortcuts.reserve(4);

    Shortcuts main_shortcuts;
    main_shortcuts.reserve(25);

    main_shortcuts.push_back(Shortcut(ctrl+"O"          ,L("Open project STL/OBJ/AMF/3MF with config, delete bed")));
    main_shortcuts.push_back(Shortcut(ctrl+"I"          ,L("Import STL/OBJ/AMF/3MF without config, keep bed")));
    main_shortcuts.push_back(Shortcut(ctrl+"L"          ,L("Load Config from .ini/amf/3mf/gcode")));
    main_shortcuts.push_back(Shortcut(ctrl+"G"          ,L("Export G-code")));
    main_shortcuts.push_back(Shortcut(ctrl+"S"          ,L("Save project (3MF)")));
    main_shortcuts.push_back(Shortcut(ctrl+alt+"L"      ,L("Load Config from .ini/amf/3mf/gcode and merge")));
    main_shortcuts.push_back(Shortcut(ctrl+"R"          ,L("(Re)slice")));
    main_shortcuts.push_back(Shortcut(ctrl+"U"          ,L("Quick slice")));
    main_shortcuts.push_back(Shortcut(ctrl+"Shift+U"    ,L("Repeat last quick slice")));
    main_shortcuts.push_back(Shortcut(ctrl+"1"          ,L("Select Plater Tab")));
    main_shortcuts.push_back(Shortcut(ctrl+alt+"U"      ,L("Quick slice and Save as")));
    main_shortcuts.push_back(Shortcut(ctrl+"2"          ,L("Select Print Settings Tab")));
    main_shortcuts.push_back(Shortcut(ctrl+"3"          ,L("Select Filament Settings Tab")));
    main_shortcuts.push_back(Shortcut(ctrl+"4"          ,L("Select Printer Settings Tab")));
    main_shortcuts.push_back(Shortcut(ctrl+"5"          ,L("Switch to 3D")));
    main_shortcuts.push_back(Shortcut(ctrl+"6"          ,L("Switch to Preview")));
    main_shortcuts.push_back(Shortcut(ctrl+"P"          ,L("Preferences")));
    main_shortcuts.push_back(Shortcut(ctrl+"J"          ,L("Print host upload queue")));
    main_shortcuts.push_back(Shortcut("0-6"             ,L("Camera view ")));
    main_shortcuts.push_back(Shortcut("+"               ,L("Add Instance to selected object ")));
    main_shortcuts.push_back(Shortcut("-"               ,L("Remove Instance from selected object")));
    main_shortcuts.push_back(Shortcut("?"               ,L("Show keyboard shortcuts list")));
    main_shortcuts.push_back(Shortcut(ctrl+"LeftMouse"  ,L("Select multiple object/Move multiple object")));

    m_full_shortcuts.push_back(std::make_pair(_(L("Main Shortcuts")), std::make_pair(main_shortcuts, szLeft)));


    Shortcuts plater_shortcuts;
    plater_shortcuts.reserve(20);

    plater_shortcuts.push_back(Shortcut("A",        L("Arrange")));
    plater_shortcuts.push_back(Shortcut(ctrl+"A",   L("Select All objects")));
    plater_shortcuts.push_back(Shortcut("Del",      L("Delete selected")));
    plater_shortcuts.push_back(Shortcut(ctrl+"Del", L("Delete All")));
    plater_shortcuts.push_back(Shortcut(ctrl+"C",   L("Copy to clipboard")));
    plater_shortcuts.push_back(Shortcut(ctrl+"V",   L("Paste from clipboard")));
    plater_shortcuts.push_back(Shortcut("M",        L("Gizmo move")));
    plater_shortcuts.push_back(Shortcut("S",        L("Gizmo scale")));
    plater_shortcuts.push_back(Shortcut("R",        L("Gizmo rotate")));
    plater_shortcuts.push_back(Shortcut("C",        L("Gizmo cut")));
    plater_shortcuts.push_back(Shortcut("F",        L("Gizmo Place face on bed")));
    plater_shortcuts.push_back(Shortcut("L",        L("Gizmo SLA support points")));
    plater_shortcuts.push_back(Shortcut("Shift+",   L("Press to snap by 5% in Gizmo scale\nor by 1mm in Gizmo move")));
    plater_shortcuts.push_back(Shortcut(alt,        L("Press to scale or rotate selected objects\naround their own center")));
    plater_shortcuts.push_back(Shortcut("B",        L("Zoom to Bed")));
    plater_shortcuts.push_back(Shortcut("Z",        L("Zoom to all objects in scene, if none selected")));
    plater_shortcuts.push_back(Shortcut("Z",        L("Zoom to selected object")));
    plater_shortcuts.push_back(Shortcut("I",        L("Zoom in")));
    plater_shortcuts.push_back(Shortcut("O",        L("Zoom out")));
    plater_shortcuts.push_back(Shortcut("ESC",      L("Unselect gizmo, keep object selection")));

    m_full_shortcuts.push_back(std::make_pair(_(L("Plater Shortcuts")), std::make_pair(plater_shortcuts, szRight)));


//     Shortcuts gizmo_shortcuts;
//     gizmo_shortcuts.reserve(2);
// 
//     gizmo_shortcuts.push_back(Shortcut("Shift+",    L("Press to snap by 5% in Gizmo Scale\n or by 1mm in Gizmo Move")));
//     gizmo_shortcuts.push_back(Shortcut(alt,         L("Press to scale or rotate selected objects around their own center")));
// 
//     m_full_shortcuts.push_back(std::make_pair(_(L("Gizmo Shortcuts")), std::make_pair(gizmo_shortcuts, 1)));


    Shortcuts preview_shortcuts;
    preview_shortcuts.reserve(4);

    preview_shortcuts.push_back(Shortcut(L("Arrow Up"),     L("Upper Layer")));
    preview_shortcuts.push_back(Shortcut(L("Arrow Down"),   L("Lower Layer")));
    preview_shortcuts.push_back(Shortcut("U",               L("Upper Layer")));
    preview_shortcuts.push_back(Shortcut("D",               L("Lower Layer")));

    m_full_shortcuts.push_back(std::make_pair(_(L("Preview Shortcuts")), std::make_pair(preview_shortcuts, szLeft)));


    Shortcuts layers_slider_shortcuts;
    layers_slider_shortcuts.reserve(6);

    layers_slider_shortcuts.push_back(Shortcut(L("Arrow Up"),   L("Move current slider thumb Up")));
    layers_slider_shortcuts.push_back(Shortcut(L("Arrow Down"), L("Move current slider thumb Down")));
    layers_slider_shortcuts.push_back(Shortcut(L("Arrow Left"), L("Set upper thumb to current slider thumb")));
    layers_slider_shortcuts.push_back(Shortcut(L("Arrow Right"),L("Set lower thumb to current slider thumb")));
    layers_slider_shortcuts.push_back(Shortcut("+",             L("Add color change marker for current layer")));
    layers_slider_shortcuts.push_back(Shortcut("-",             L("Delete color change marker for current layer")));

    m_full_shortcuts.push_back(std::make_pair(_(L("Layers Slider Shortcuts")), std::make_pair(layers_slider_shortcuts, szRight)));
}

void KBShortcutsDialog::on_dpi_changed(const wxRect &suggested_rect)
{
    m_logo_bmp.rescale();

    for (wxStaticBitmap* bmp : m_head_bitmaps)
        bmp->SetBitmap(m_logo_bmp.bmp());

    const int& em = em_unit();
    const wxSize& size = wxSize(85 * em, 75 * em);

    SetMinSize(size);
    SetSize(size);

    Refresh();
}

void KBShortcutsDialog::onCloseDialog(wxEvent &)
{
    this->EndModal(wxID_CLOSE);
    this->Close();
}

} // namespace GUI
} // namespace Slic3r<|MERGE_RESOLUTION|>--- conflicted
+++ resolved
@@ -10,12 +10,8 @@
 namespace GUI {
 
 KBShortcutsDialog::KBShortcutsDialog()
-<<<<<<< HEAD
-    : DPIDialog(NULL, wxID_ANY, _(L("Slic3r Prusa Edition - Keyboard Shortcuts")), 
+    : DPIDialog(NULL, wxID_ANY, wxString(SLIC3R_APP_NAME) + " - " + _(L("Keyboard Shortcuts")), 
      wxDefaultPosition, wxDefaultSize, wxDEFAULT_DIALOG_STYLE | wxRESIZE_BORDER)
-=======
-    : wxDialog(NULL, wxID_ANY, wxString(SLIC3R_APP_NAME) + " - " + _(L("Keyboard Shortcuts")), wxDefaultPosition, wxDefaultSize, wxDEFAULT_DIALOG_STYLE|wxRESIZE_BORDER)
->>>>>>> 850eb863
 {
 	SetBackgroundColour(wxSystemSettings::GetColour(wxSYS_COLOUR_WINDOW));
 
