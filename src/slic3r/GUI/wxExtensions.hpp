--- conflicted
+++ resolved
@@ -225,12 +225,8 @@
         m_extruder(extruder)
     {
         set_action_icon();
-<<<<<<< HEAD
-    }
-=======
         init_container();
 	}
->>>>>>> eba8c398
 
     ObjectDataViewModelNode(ObjectDataViewModelNode* parent,
                             const wxString& sub_obj_name,
@@ -244,16 +240,6 @@
         m_extruder  (extruder)
     {
         m_bmp = bmp;
-<<<<<<< HEAD
-#ifdef __WXGTK__
-        // it's necessary on GTK because of control have to know if this item will be container
-        // in another case you couldn't to add subitem for this item
-        // it will be produce "segmentation fault"
-        m_container = true;
-#endif  //__WXGTK__
-
-=======
->>>>>>> eba8c398
         set_action_icon();
         init_container();
     }
@@ -278,13 +264,13 @@
         // Indicate that the object was deleted.
         m_idx = -2;
 #endif /* NDEBUG */
-<<<<<<< HEAD
-    }
-
-    bool IsContainer() const
-    {
-        return m_container;
-    }
+    }
+
+	void init_container();
+	bool IsContainer() const
+	{
+		return m_container;
+	}
 
     ObjectDataViewModelNode* GetParent()
     {
@@ -336,85 +322,16 @@
     const wxBitmap& GetBitmap() const               { return m_bmp; }
     const wxString& GetName() const                 { return m_name; }
     ItemType        GetType() const                 { return m_type; }
-    void			SetIdx(const int& idx);
-    int             GetIdx() const                  { return m_idx; }
-    t_layer_height_range    GetLayerRange() const   { return m_layer_range; }
-
-    // use this function only for childrens
-    void AssignAllVal(ObjectDataViewModelNode& from_node)
-    {
-        // ! Don't overwrite other values because of equality of this values for all children --
-        m_name = from_node.m_name;
-=======
-	}
-
-	void init_container();
-	bool IsContainer() const
-	{
-		return m_container;
-	}
-
-	ObjectDataViewModelNode* GetParent()
-	{
-		assert(m_parent == nullptr || m_parent->valid());
-		return m_parent;
-	}
-	MyObjectTreeModelNodePtrArray& GetChildren()
-	{
-		return m_children;
-	}
-	ObjectDataViewModelNode* GetNthChild(unsigned int n)
-	{
-		return m_children.Item(n);
-	}
-	void Insert(ObjectDataViewModelNode* child, unsigned int n)
-	{
-		if (!m_container)
-			m_container = true;
-		m_children.Insert(child, n);
-	}
-	void Append(ObjectDataViewModelNode* child)
-	{
-		if (!m_container)
-			m_container = true;
-		m_children.Add(child);
-	}
-	void RemoveAllChildren()
-	{
-		if (GetChildCount() == 0)
-			return;
-		for (int id = int(GetChildCount()) - 1; id >= 0; --id)
-		{
-			if (m_children.Item(id)->GetChildCount() > 0)
-				m_children[id]->RemoveAllChildren();
-			auto node = m_children[id];
-			m_children.RemoveAt(id);
-			delete node;
-		}
-	}
-
-	size_t GetChildCount() const
-	{
-		return m_children.GetCount();
-	}
-
-	bool            SetValue(const wxVariant &variant, unsigned int col);
-
-	void            SetBitmap(const wxBitmap &icon) { m_bmp = icon; }
-    const wxBitmap& GetBitmap() const               { return m_bmp; }
-    const wxString& GetName() const                 { return m_name; }
-    ItemType        GetType() const                 { return m_type; }
 	void			SetIdx(const int& idx);
 	int             GetIdx() const                  { return m_idx; }
 	t_layer_height_range    GetLayerRange() const   { return m_layer_range; }
     PrintIndicator  IsPrintable() const             { return m_printable; }
 
-	// use this function only for childrens
-	void AssignAllVal(ObjectDataViewModelNode& from_node)
-	{
-		// ! Don't overwrite other values because of equality of this values for all children --
-		m_name = from_node.m_name;
->>>>>>> eba8c398
+    // use this function only for childrens
+    void AssignAllVal(ObjectDataViewModelNode& from_node)
+    {
+        // ! Don't overwrite other values because of equality of this values for all children --
+        m_name = from_node.m_name;
         m_bmp = from_node.m_bmp;
         m_idx = from_node.m_idx;
         m_extruder = from_node.m_extruder;
