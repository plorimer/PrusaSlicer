--- conflicted
+++ resolved
@@ -669,14 +669,9 @@
     for my $i (reverse 1 .. $num_loops) {
         # JT_SQUARE ensures no vertex is outside the given offset distance
         # -0.5 because islands are not represented by their centerlines
-<<<<<<< HEAD
-        # TODO: we need the offset inwards/offset outwards logic to avoid overlapping extrusions
-        push @loops, @{offset2(\@islands, ($i - 1.5) * $flow->scaled_spacing, +1.0 * $flow->scaled_spacing, undef, JT_SQUARE)};
-=======
         # (first offset more, then step back - reverse order than the one used for 
         # perimeters because here we're offsetting outwards)
-        push @loops, offset2(\@islands, ($i + 0.5) * $flow->scaled_spacing, -1.0 * $flow->scaled_spacing, undef, JT_SQUARE);
->>>>>>> 314f377d
+        push @loops, @{offset2(\@islands, ($i + 0.5) * $flow->scaled_spacing, -1.0 * $flow->scaled_spacing, undef, JT_SQUARE)};
     }
     
     @{$self->brim} = map Slic3r::ExtrusionLoop->new(
