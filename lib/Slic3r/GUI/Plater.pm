--- conflicted
+++ resolved
@@ -31,7 +31,6 @@
 use constant TB_CUT     => &Wx::NewId;
 use constant TB_SETTINGS => &Wx::NewId;
 use constant TB_LAYER_EDITING => &Wx::NewId;
-use constant TB_SLA_SUPPORTS => &Wx::NewId;
 
 use Wx::Locale gettext => 'L';
 
@@ -1744,11 +1743,7 @@
                 => $self->{print}->estimated_silent_print_time
         );
         # if there is a wipe tower, insert number of toolchanges info into the array:
-<<<<<<< HEAD
-        splice (@info, 8, 0, L("Number of tool changes") => sprintf("%.d", $self->{print}->m_wipe_tower_number_of_toolchanges))  if ($is_wipe_tower);
-=======
         splice (@info, 8, 0, L("Number of tool changes") => sprintf("%.d", $self->{print}->wipe_tower_number_of_toolchanges))  if ($is_wipe_tower);
->>>>>>> a079f2a3
 
         while ( my $label = shift @info) {
             my $value = shift @info;
@@ -1961,16 +1956,11 @@
     my $selections = $self->collect_selections;
     Slic3r::GUI::_3DScene::set_objects_selections($self->{canvas3D}, \@$selections);
     Slic3r::GUI::_3DScene::reload_scene($self->{canvas3D}, 0);
-<<<<<<< HEAD
-    $self->{preview3D}->reset_gcode_preview_data if $self->{preview3D};
-    $self->{preview3D}->reload_print if $self->{preview3D};
-=======
     $self->{preview_iface}->reset_gcode_preview_data if $self->{preview_iface};
     $self->{preview_iface}->reload_print if $self->{preview_iface};
 #    $self->{preview3D}->reset_gcode_preview_data if $self->{preview3D};
 #    $self->{preview3D}->reload_print if $self->{preview3D};
     $self->schedule_background_process;
->>>>>>> a079f2a3
     $self->Thaw;
 }
 
@@ -2367,54 +2357,7 @@
     } else {
         # Unselect all objects in the list on c++ side
 #        Slic3r::GUI::unselect_objects(); # all selections in the object list is on c++ side
-<<<<<<< HEAD
-=======
-    }
-    $self->selection_changed(1);
-}
-
-sub select_object_from_cpp {
-    my ($self, $obj_idx, $vol_idx) = @_;
-    
-    # remove current selection
-    foreach my $o (0..$#{$self->{objects}}) {
-        $self->{objects}->[$o]->selected(0);
-    }    
-
-    my $curr = Slic3r::GUI::_3DScene::get_select_by($self->{canvas3D});
-
-    if (defined $obj_idx) {
-        if ($vol_idx == -1){
-            if ($curr eq 'object') {
-                $self->{objects}->[$obj_idx]->selected(1);
-            }
-            elsif ($curr eq 'volume') {
-                Slic3r::GUI::_3DScene::set_select_by($self->{canvas3D}, 'object');
-            }
-
-            my $selections = $self->collect_selections;
-            Slic3r::GUI::_3DScene::set_objects_selections($self->{canvas3D}, \@$selections);
-            Slic3r::GUI::_3DScene::reload_scene($self->{canvas3D}, 1);
-        }
-        else {
-            if ($curr eq 'object') {
-                Slic3r::GUI::_3DScene::set_select_by($self->{canvas3D}, 'volume');
-            }
-
-            my $selections = [];
-            Slic3r::GUI::_3DScene::set_objects_selections($self->{canvas3D}, \@$selections);
-            Slic3r::GUI::_3DScene::deselect_volumes($self->{canvas3D});
-            Slic3r::GUI::_3DScene::reload_scene($self->{canvas3D}, 1);
-            my $volume_idx = Slic3r::GUI::_3DScene::get_first_volume_id($self->{canvas3D}, $obj_idx);
-
-            my $inst_cnt = $self->{model}->objects->[$obj_idx]->instances_count;
-            for (0..$inst_cnt-1){
-                Slic3r::GUI::_3DScene::select_volume($self->{canvas3D}, $vol_idx*$inst_cnt + $_ + $volume_idx) if ($volume_idx != -1);
-            }
-        }
->>>>>>> a079f2a3
-    }
-
+    }
     $self->selection_changed(1);
 }
 
